# GCE VMs have better performance (will be upgrading to premium VMs soon)
sudo: required

language: scala
jdk: openjdk8

cache:
  directories:
    - $HOME/.ivy2/cache
    - $HOME/.sbt

stages:
  - name: build

<<<<<<< HEAD
# see comment in `bootstrap_fun` for details on the procedure
# env available in each stage
#  - by travis config (see below): secret env vars
#  - by `common` script: WORKSPACE, IVY2_DIR, SBT_CMD, integrationRepoUrl
#  - by `bootstrap_fun`: publishPrivateTask, ...
# env computed in first stage, passed on to later stages with the `build/env` file
#  - by `determineScalaVersion`: SCALA_VER, publishToSonatype
=======
>>>>>>> 5331f0b4
jobs:
    include:

      # full bootstrap and publish
      - stage: build
        if: type != pull_request
        script:
          # see comment in `bootstrap_fun` for details on the procedure
          # env available in each stage
          #  - by travis config (see below): secret env vars
          #  - by `common` script: WORKSPACE, IVY2_DIR, SBT_CMD, integrationRepoUrl
          #  - by `bootstrap_fun`: publishPrivateTask, ...
          - (cd admin && ./init.sh)
          - source scripts/common
          - source scripts/bootstrap_fun
          - determineScalaVersion
          - removeExistingBuilds $integrationRepoUrl
          - if [ ! -z "$STARR_REF" ]; then buildStarr; fi
          - buildLocker
          - buildQuick
<<<<<<< HEAD
          - set | grep -E '^SCALA_VER=|^publishToSonatype=' > build/env
          - cat build/env
=======
>>>>>>> 5331f0b4
          - triggerScalaDist

      # pull request validation (w/ mini-bootstrap)
      - stage: build
        if: type = pull_request
        script:
          - sbt -warn setupPublishCore generateBuildCharacterPropertiesFile publishLocal
          - STARR=`cat buildcharacter.properties | grep ^maven.version.number | cut -d= -f2` && echo $STARR
          - sbt -Dstarr.version=$STARR -warn setupValidateTest test:compile info testAll

      # build the spec using jekyll
      - stage: build
        rvm: 2.2
        install: bundle install
        script:
        - 'if [ "$TRAVIS_PULL_REQUEST" = "false" ]; then (cd admin && ./init.sh); fi'
        - bundle exec jekyll build -s spec/ -d build/spec
        after_success:
        - 'if [ "$TRAVIS_PULL_REQUEST" = "false" ]; then ./scripts/travis-publish-spec.sh; fi'

env:
  global:
    - secure: "P8EqpZoin/YTnwel9TTxSSAHtXfZ4M262BKXlYUZmjoQsjyvXDAeZ7yAqgAvX5BeRFrGkBToPiE+V60stdWkPKs3+9COw2BDUB1CULBHhRY9Lxordmz0xVhgEfsoH4f6r6wOlIQ9kuaWhmP+JdB/mzOHZhLch9ziPi8O46Z8t4k=" # PRIV_KEY_SECRET, for scripts/travis-publish-spec.sh
    - secure: "T1fxtvLTxioyXJYiC/zVYdNYsBOt+0Piw+xE04rB1pzeKahm9+G2mISdcAyqv6/vze9eIJt6jNHHpKX32/Z3Cs1/Ruha4m3k+jblj3S0SbxV6ht2ieJXLT5WoUPFRrU68KXI8wqUadXpjxeJJV53qF2FC4lhfMUsw1IwwMhdaE8=" # PRIVATE_REPO_PASS
    - secure: "feE5A8mYNpkNQKVwCj3aXrwjVrJWh/4ENpRfFlr2HOD9ORk1GORD5Yq907WZd+dTkYK54Lh1gA+qHOCIDgJHbi9ZLU+kjzEjtYKF6lQy6Wb0LI8smTOnAA6IWVVYifiXw8d66MI2MKZb2jjGeIzy8Q00SZjLhEGjLyTeCIB88Ws=" # SONA_USER
    - secure: "ek3As5q2tL8UBXcxSBbv4v5YgsoPD41SCzPOSu72kzfbngyxgQxrcziU5pIM+Lib9KaWex7hVVWNL38tMyDbu+0OpDv8bPjMujzlDx5I2pJUfuOJo7QRYsJE1nsXcY4cA72cCLfbRcLEkvtDAhcdLSaUOqlyQe5BY4X4fY5eoPA=" # SONA_PASS
    - secure: "dbAvl6KEuLwZ0MVQPZihFsPzCdiLbX0EFk3so+hcfEbksrmLQ1tn4X5ZM7Wy1UDR8uN9lxngEwHch7a7lKqpugzmXMew9Wnikr9WBWbJT77Z+XJ/jHI6YuiCRpRo+nvxXGp9Ry80tSIgx5eju0J83IaJL41BWlBkvyAd7YAHORI=" # GPG_SUBKEY_SECRET
    - secure: "ee0z/1jehBjFa2M2JlBHRjeo6OEn/zmVl72ukBP1ISeKqz18Cswc4gDI5tV9RW9SlYFLkIlGsR2qnRCyJ/pqgQLcNdrpsCRFFc79oyLhfEtmPdAHlWfj4RSP68zINRtDdFuJ8iSy8XYP0NaqpVIYpkNdv9I6q7N85ljmMQpHO+U=" # TRAVIS_TOKEN (login with GitHub as lrytz)

before_cache:
  # Cleanup the cached directories to avoid unnecessary cache updates
  - find $HOME/.ivy2/cache -name "ivydata-*.properties" -print -delete
  - find $HOME/.sbt        -name "*.lock"               -print -delete

notifications:
  webhooks: https://scala-ci.typesafe.com/benchq/webhooks/travis<|MERGE_RESOLUTION|>--- conflicted
+++ resolved
@@ -12,16 +12,6 @@
 stages:
   - name: build
 
-<<<<<<< HEAD
-# see comment in `bootstrap_fun` for details on the procedure
-# env available in each stage
-#  - by travis config (see below): secret env vars
-#  - by `common` script: WORKSPACE, IVY2_DIR, SBT_CMD, integrationRepoUrl
-#  - by `bootstrap_fun`: publishPrivateTask, ...
-# env computed in first stage, passed on to later stages with the `build/env` file
-#  - by `determineScalaVersion`: SCALA_VER, publishToSonatype
-=======
->>>>>>> 5331f0b4
 jobs:
     include:
 
@@ -42,11 +32,6 @@
           - if [ ! -z "$STARR_REF" ]; then buildStarr; fi
           - buildLocker
           - buildQuick
-<<<<<<< HEAD
-          - set | grep -E '^SCALA_VER=|^publishToSonatype=' > build/env
-          - cat build/env
-=======
->>>>>>> 5331f0b4
           - triggerScalaDist
 
       # pull request validation (w/ mini-bootstrap)
