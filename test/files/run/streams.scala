--- conflicted
+++ resolved
@@ -41,7 +41,7 @@
   def powers(x: Int) = if ((x&(x-1)) == 0) Some(x) else None
   println(s3.flatMap(powers).reverse.head)
 
-  // large enough to generate StackOverflows (on most systems)
+  // large enough to generate StackOverflows (on most systems) 
   // unless the following methods are tail call optimized.
   val size = 100000
 
@@ -56,10 +56,6 @@
   val arr = new Array[Int](size)
   Stream.from(1).take(size).copyToArray(arr, 0)
 
-<<<<<<< HEAD
-  // dropRight terminates
-  println(Stream from 1 dropRight 1000 take 3 sum)
-=======
   println
 
   // ticket #6415
@@ -67,5 +63,4 @@
   val s4 = 0 #:: x #:: Stream.empty
 
   println(s4.isDefinedAt(0))
->>>>>>> 1381cda8
 }