--- conflicted
+++ resolved
@@ -140,7 +140,7 @@
                     if (tpl.linearizationTemplates.isEmpty && tpl.conversions.isEmpty)
                       NodeSeq.Empty
                     else
-                      <li class="inherit out"><span>By inheritance</span></li>
+                      <li class="inherit out"><span>By Inheritance</span></li>
                   }
                 </ol>
               </div>
@@ -175,76 +175,18 @@
             <div class="ancestors">
               <span class="filtertype"></span>
               <ol>
-<<<<<<< HEAD
                 <li class="hideall out"><span>Hide All</span></li>
-                <li class="showall in"><span>Show all</span></li>
-=======
-                {
-                  if (!universe.settings.docGroups.value || (tpl.members.map(_.group).distinct.length == 1))
-                    NodeSeq.Empty
-                  else
-                    <li class="group out"><span>Grouped</span></li>
-                }
-                <li class="alpha in"><span>Alphabetic</span></li>
-                {
-                  if (tpl.linearizationTemplates.isEmpty && tpl.conversions.isEmpty)
-                    NodeSeq.Empty
-                  else
-                    <li class="inherit out"><span>By Inheritance</span></li>
-                }
->>>>>>> bf599bc7
+                <li class="showall in"><span>Show All</span></li>
               </ol>
             </div>
           }
           {
-<<<<<<< HEAD
             <div id="visbl">
               <span class="filtertype">Visibility</span>
               <ol><li class="public in"><span>Public</span></li><li class="all out"><span>All</span></li></ol>
             </div>
           }
         </div>
-=======
-            if (!tpl.linearizationTemplates.isEmpty)
-              <div id="ancestors">
-                <span class="filtertype">Inherited<br/>
-                </span>
-                <ol id="linearization">
-                  { (tpl :: tpl.linearizationTemplates).map(wte => <li class="in" name={ wte.qualifiedName }><span>{ wte.name }</span></li>) }
-                </ol>
-              </div>
-            else NodeSeq.Empty
-          } ++ {
-            if (!tpl.conversions.isEmpty)
-              <div id="ancestors">
-                <span class="filtertype">Implicitly<br/>
-                </span>
-                <ol id="implicits"> {
-                  tpl.conversions.map { conv =>
-                    val name = conv.conversionQualifiedName
-                    val hide = universe.settings.hiddenImplicits(name)
-                    <li class="in" name={ name } data-hidden={ hide.toString }><span>{ "by " + conv.conversionShortName }</span></li>
-                  }
-                }
-                </ol>
-              </div>
-            else NodeSeq.Empty
-          } ++
-          <div id="ancestors">
-            <span class="filtertype"></span>
-            <ol>
-              <li class="hideall out"><span>Hide All</span></li>
-              <li class="showall in"><span>Show All</span></li>
-            </ol>
-          </div>
-        }
-        {
-          <div id="visbl">
-            <span class="filtertype">Visibility</span>
-            <ol><li class="public in"><span>Public</span></li><li class="all out"><span>All</span></li></ol>
-          </div>
-        }
->>>>>>> bf599bc7
       </div>
 
       <div id="template">
