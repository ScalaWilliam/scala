/* NSC -- new Scala compiler
 * Copyright 2005-2011 LAMP/EPFL
 * @author  Martin Odersky
 */

package scala.reflect
package internal

import annotation.{ switch }
import scala.collection.{ mutable, immutable }
import Flags._
import PartialFunction._

trait Definitions extends reflect.api.StandardDefinitions {
  self: SymbolTable =>

  /** Since both the value parameter types and the result type may
   *  require access to the type parameter symbols, we model polymorphic
   *  creation as a function from those symbols to (formal types, result type).
   *  The Option is to distinguish between nullary methods and empty-param-list
   *  methods.
   */
  private type PolyMethodCreator = List[Symbol] => (Option[List[Type]], Type)

  private def enterNewClass(owner: Symbol, name: TypeName, parents: List[Type], flags: Long = 0L): Symbol = {
    val clazz = owner.newClassSymbol(name, NoPosition, flags)
    clazz setInfoAndEnter ClassInfoType(parents, newScope, clazz)
  }
  private def newMethod(owner: Symbol, name: TermName, formals: List[Type], restpe: Type, flags: Long = 0L): Symbol = {
    val msym   = owner.newMethod(name.encode, NoPosition, flags)
    val params = msym.newSyntheticValueParams(formals)
    msym setInfo MethodType(params, restpe)
  }
  private def enterNewMethod(owner: Symbol, name: TermName, formals: List[Type], restpe: Type, flags: Long = 0L): Symbol =
    owner.info.decls enter newMethod(owner, name, formals, restpe, flags)

  // the scala value classes
  trait ValueClassDefinitions {
    self: definitions.type =>

    private[Definitions] def valueCache(name: Name) = {
      val res = (
        if (name.isTypeName) ScalaPackageClass.info member name
        else ScalaPackageClass.info member name suchThat (_ hasFlag MODULE)
      )
      if (res eq NoSymbol)
        abort("Could not find value classes! This is a catastrophic failure.  scala " + scala.util.Properties.versionString)
      else res
    }
    private[Definitions] def valueModuleMethod(className: Name, methodName: Name): Symbol = {
      valueCache(className.toTermName).moduleClass.tpe member methodName
    }

    import ClassfileConstants._

    private val nameToWeight = Map[Name, Int](
      tpnme.Byte   -> 2,
      tpnme.Char   -> 3,
      tpnme.Short  -> 4,
      tpnme.Int    -> 12,
      tpnme.Long   -> 24,
      tpnme.Float  -> 48,
      tpnme.Double -> 96
    )

    private val nameToTag = Map[Name, Char](
      tpnme.Byte    -> BYTE_TAG,
      tpnme.Char    -> CHAR_TAG,
      tpnme.Short   -> SHORT_TAG,
      tpnme.Int     -> INT_TAG,
      tpnme.Long    -> LONG_TAG,
      tpnme.Float   -> FLOAT_TAG,
      tpnme.Double  -> DOUBLE_TAG,
      tpnme.Boolean -> BOOL_TAG,
      tpnme.Unit    -> VOID_TAG
    )

    private def classesMap[T](f: Name => T) = symbolsMap(ScalaValueClassesNoUnit, f)
    private def symbolsMap[T](syms: List[Symbol], f: Name => T): Map[Symbol, T] = syms zip (syms map (x => f(x.name))) toMap
    private def symbolsMapFilt[T](syms: List[Symbol], p: Name => Boolean, f: Name => T) = symbolsMap(syms filter (x => p(x.name)), f)

    private def boxedName(name: Name) = sn.Boxed(name.toTypeName)

    lazy val abbrvTag         = symbolsMap(ScalaValueClasses, nameToTag) withDefaultValue OBJECT_TAG
    lazy val numericWeight    = symbolsMapFilt(ScalaValueClasses, nameToWeight.keySet, nameToWeight)
    lazy val boxedModule      = classesMap(x => getModule(boxedName(x)))
    lazy val boxedClass       = classesMap(x => getClass(boxedName(x)))
    lazy val refClass         = classesMap(x => getRequiredClass("scala.runtime." + x + "Ref"))
    lazy val volatileRefClass = classesMap(x => getRequiredClass("scala.runtime.Volatile" + x + "Ref"))
    lazy val boxMethod        = classesMap(x => valueModuleMethod(x, nme.box))
    lazy val unboxMethod      = classesMap(x => valueModuleMethod(x, nme.unbox))

    def isNumericSubClass(sub: Symbol, sup: Symbol) = (
         (numericWeight contains sub)
      && (numericWeight contains sup)
      && (numericWeight(sup) % numericWeight(sub) == 0)
    )

    /** Is symbol a numeric value class? */
    def isNumericValueClass(sym: Symbol): Boolean =
      numericWeight contains sym

    def isGetClass(sym: Symbol) =
      (sym.name == nme.getClass_) && (sym.paramss.isEmpty || sym.paramss.head.isEmpty)

    lazy val UnitClass    = valueCache(tpnme.Unit)
    lazy val ByteClass    = valueCache(tpnme.Byte)
    lazy val ShortClass   = valueCache(tpnme.Short)
    lazy val CharClass    = valueCache(tpnme.Char)
    lazy val IntClass     = valueCache(tpnme.Int)
    lazy val LongClass    = valueCache(tpnme.Long)
    lazy val FloatClass   = valueCache(tpnme.Float)
    lazy val DoubleClass  = valueCache(tpnme.Double)
    lazy val BooleanClass = valueCache(tpnme.Boolean)
      lazy val Boolean_and = getMember(BooleanClass, nme.ZAND)
      lazy val Boolean_or  = getMember(BooleanClass, nme.ZOR)
      lazy val Boolean_not = getMember(BooleanClass, nme.UNARY_!)

    def ScalaValueClassesNoUnit = ScalaValueClasses filterNot (_ eq UnitClass)
    def ScalaValueClasses: List[Symbol] = List(
      UnitClass,
      BooleanClass,
      ByteClass,
      ShortClass,
      CharClass,
      IntClass,
      LongClass,
      FloatClass,
      DoubleClass
    )
    def ScalaValueClassCompanions: List[Symbol] = ScalaValueClasses map (_.companionSymbol)
  }

  object definitions extends AbsDefinitions with ValueClassDefinitions {
    private var isInitialized = false
    def isDefinitionsInitialized = isInitialized

    // symbols related to packages
    var emptypackagescope: Scope = null //debug

    // TODO - having these as objects means they elude the attempt to
    // add synchronization in SynchronizedSymbols.  But we should either
    // flip on object overrides or find some other accomodation, because
    // lazy vals are unnecessarily expensive relative to objects and it
    // is very beneficial for a handful of bootstrap symbols to have
    // first class identities
    sealed trait WellKnownSymbol extends Symbol {
      this initFlags TopLevelCreationFlags
    }
    // Features common to RootClass and RootPackage, the roots of all
    // type and term symbols respectively.
    sealed trait RootSymbol extends WellKnownSymbol {
      final override def isRootSymbol = true
    }
    // This is the package _root_.  The actual root cannot be referenced at
    // the source level, but _root_ is essentially a function => <root>.
    final object RootPackage extends PackageSymbol(NoSymbol, NoPosition, nme.ROOTPKG) with RootSymbol {
      this setInfo NullaryMethodType(RootClass.tpe)
      RootClass.sourceModule = this

      override def isRootPackage = true
    }
    // This is <root>, the actual root of everything except the package _root_.
    // <root> and _root_ (RootPackage and RootClass) should be the only "well known"
    // symbols owned by NoSymbol.  All owner chains should go through RootClass,
    // although it is probable that some symbols are created as direct children
    // of NoSymbol to ensure they will not be stumbled upon.  (We should designate
    // a better encapsulated place for that.)
    final object RootClass extends PackageClassSymbol(NoSymbol, NoPosition, tpnme.ROOT) with RootSymbol {
      this setInfo rootLoader

      override def isRoot            = true
      override def isEffectiveRoot   = true
      override def isStatic          = true
      override def isNestedClass     = false
      override def ownerOfNewSymbols = EmptyPackageClass
    }
    // The empty package, which holds all top level types without given packages.
    final object EmptyPackage extends PackageSymbol(RootClass, NoPosition, nme.EMPTY_PACKAGE_NAME) with WellKnownSymbol {
      override def isEmptyPackage = true
    }
    final object EmptyPackageClass extends PackageClassSymbol(RootClass, NoPosition, tpnme.EMPTY_PACKAGE_NAME) with WellKnownSymbol {
      override def isEffectiveRoot     = true
      override def isEmptyPackageClass = true
    }
    // It becomes tricky to create dedicated objects for other symbols because
    // of initialization order issues.
    lazy val JavaLangPackage      = getModule(sn.JavaLang)
    lazy val JavaLangPackageClass = JavaLangPackage.moduleClass
    lazy val ScalaPackage         = getModule(nme.scala_)
    lazy val ScalaPackageClass    = ScalaPackage.moduleClass

    lazy val RuntimePackage       = getRequiredModule("scala.runtime")
    lazy val RuntimePackageClass  = RuntimePackage.moduleClass

    lazy val JavaLangEnumClass = getRequiredClass("java.lang.Enum")

    // convenient one-argument parameter lists
    lazy val anyparam     = List(AnyClass.typeConstructor)
    lazy val anyvalparam  = List(AnyValClass.typeConstructor)
    lazy val anyrefparam  = List(AnyRefClass.typeConstructor)

    // private parameter conveniences
    private def booltype    = BooleanClass.typeConstructor
    private def inttype     = IntClass.typeConstructor
    private def stringtype  = StringClass.typeConstructor

    // Java types
    def javaTypeName(jclazz: Class[_]): TypeName = newTypeName(jclazz.getName)

    def javaTypeToValueClass(jtype: Class[_]): Symbol = jtype match {
      case java.lang.Void.TYPE      => UnitClass
      case java.lang.Byte.TYPE      => ByteClass
      case java.lang.Character.TYPE => CharClass
      case java.lang.Short.TYPE     => ShortClass
      case java.lang.Integer.TYPE   => IntClass
      case java.lang.Long.TYPE      => LongClass
      case java.lang.Float.TYPE     => FloatClass
      case java.lang.Double.TYPE    => DoubleClass
      case java.lang.Boolean.TYPE   => BooleanClass
      case _                        => NoSymbol
    }
    def valueClassToJavaType(sym: Symbol): Class[_] = sym match {
      case UnitClass    => java.lang.Void.TYPE
      case ByteClass    => java.lang.Byte.TYPE
      case CharClass    => java.lang.Character.TYPE
      case ShortClass   => java.lang.Short.TYPE
      case IntClass     => java.lang.Integer.TYPE
      case LongClass    => java.lang.Long.TYPE
      case FloatClass   => java.lang.Float.TYPE
      case DoubleClass  => java.lang.Double.TYPE
      case BooleanClass => java.lang.Boolean.TYPE
      case _            => null
    }

    private def fixupAsAnyTrait(tpe: Type): Type = tpe match {
      case ClassInfoType(parents, decls, clazz) =>
        if (parents.head.typeSymbol == AnyClass) tpe
        else {
          assert(parents.head.typeSymbol == ObjectClass, parents)
          ClassInfoType(AnyClass.tpe :: parents.tail, decls, clazz)
        }
      case PolyType(tparams, restpe) =>
        PolyType(tparams, fixupAsAnyTrait(restpe))
//      case _ => tpe
    }

    // top types
    lazy val AnyClass             = enterNewClass(ScalaPackageClass, tpnme.Any, Nil, ABSTRACT)
    lazy val AnyRefClass          = newAlias(ScalaPackageClass, tpnme.AnyRef, ObjectClass.typeConstructor)
    lazy val ObjectClass          = getClass(sn.Object)

    // Note: this is not the type alias AnyRef, it's a companion-like
    // object used by the @specialize annotation.
    lazy val AnyRefModule = getMember(ScalaPackageClass, nme.AnyRef)
    @deprecated("Use AnyRefModule", "2.10.0")
    def Predef_AnyRef = AnyRefModule

    lazy val AnyValClass = ScalaPackageClass.info member tpnme.AnyVal orElse {
      val anyval    = enterNewClass(ScalaPackageClass, tpnme.AnyVal, List(AnyClass.tpe, NotNullClass.tpe), ABSTRACT)
      val av_constr = anyval.newClassConstructor(NoPosition)
      anyval.info.decls enter av_constr
      anyval
    }
      lazy val AnyVal_getClass = enterNewMethod(AnyValClass, nme.getClass_, Nil, getClassReturnType(AnyValClass.tpe))

    // bottom types
    lazy val RuntimeNothingClass  = getClass(fulltpnme.RuntimeNothing)
    lazy val RuntimeNullClass     = getClass(fulltpnme.RuntimeNull)

    sealed abstract class BottomClassSymbol(name: TypeName, parent: Symbol) extends ClassSymbol(ScalaPackageClass, NoPosition, name) {
      locally {
        this initFlags ABSTRACT | TRAIT | FINAL
        this setInfoAndEnter ClassInfoType(List(parent.tpe), newScope, this)
      }
      final override def isBottomClass = true
    }
    final object NothingClass extends BottomClassSymbol(tpnme.Nothing, AnyClass) {
      override def isSubClass(that: Symbol) = true
    }
    final object NullClass extends BottomClassSymbol(tpnme.Null, AnyRefClass) {
      override def isSubClass(that: Symbol) = (
           (that eq AnyClass)
        || (that ne NothingClass) && (that isSubClass ObjectClass)
      )
    }

    // exceptions and other throwables
    lazy val ClassCastExceptionClass        = getRequiredClass("java.lang.ClassCastException")
    lazy val IndexOutOfBoundsExceptionClass = getClass(sn.IOOBException)
    lazy val InvocationTargetExceptionClass = getClass(sn.InvTargetException)
    lazy val MatchErrorClass                = getRequiredClass("scala.MatchError")
    lazy val NonLocalReturnControlClass     = getRequiredClass("scala.runtime.NonLocalReturnControl")
    lazy val NullPointerExceptionClass      = getClass(sn.NPException)
    lazy val ThrowableClass                 = getClass(sn.Throwable)
    lazy val UninitializedErrorClass        = getRequiredClass("scala.UninitializedFieldError")

    // fundamental reference classes
    lazy val PartialFunctionClass       = getRequiredClass("scala.PartialFunction")
    lazy val AbstractPartialFunctionClass = getRequiredClass("scala.runtime.AbstractPartialFunction")
    lazy val SymbolClass                = getRequiredClass("scala.Symbol")
    lazy val StringClass                = getClass(sn.String)
    lazy val StringModule               = StringClass.linkedClassOfClass
    lazy val ClassClass                 = getClass(sn.Class)
      def Class_getMethod               = getMember(ClassClass, nme.getMethod_)
    lazy val DynamicClass               = getRequiredClass("scala.Dynamic")

    // fundamental modules
    lazy val SysPackage = getPackageObject("scala.sys")
      def Sys_error    = getMember(SysPackage, nme.error)

    // Modules whose members are in the default namespace
    lazy val UnqualifiedModules = List(PredefModule, ScalaPackage, JavaLangPackage)
    // Those modules and their module classes
    lazy val UnqualifiedOwners  = UnqualifiedModules.toSet ++ UnqualifiedModules.map(_.moduleClass)

    lazy val PredefModule: Symbol = getRequiredModule("scala.Predef")
    lazy val PredefModuleClass = PredefModule.moduleClass

      def Predef_classOf = getMember(PredefModule, nme.classOf)
      def Predef_identity = getMember(PredefModule, nme.identity)
      def Predef_conforms = getMember(PredefModule, nme.conforms)
      def Predef_wrapRefArray = getMember(PredefModule, nme.wrapRefArray)
      def Predef_??? = getMember(PredefModule, nme.???)

    /** Is `sym` a member of Predef with the given name?
     *  Note: DON't replace this by sym == Predef_conforms/etc, as Predef_conforms is a `def`
     *  which does a member lookup (it can't be a lazy val because we might reload Predef
     *  during resident compilations).
     */
    def isPredefMemberNamed(sym: Symbol, name: Name) = (
      (sym.name == name) && (sym.owner == PredefModule.moduleClass)
    )

    /** Specialization.
     */
    lazy val SpecializableModule  = getRequiredModule("scala.Specializable")
    lazy val GroupOfSpecializable = SpecializableModule.info.member(newTypeName("Group"))

    lazy val ConsoleModule: Symbol      = getRequiredModule("scala.Console")
    lazy val ScalaRunTimeModule: Symbol = getRequiredModule("scala.runtime.ScalaRunTime")
    lazy val SymbolModule: Symbol       = getRequiredModule("scala.Symbol")
    lazy val Symbol_apply               = SymbolModule.info decl nme.apply

      def SeqFactory = getMember(ScalaRunTimeModule, nme.Seq)
      def arrayApplyMethod = getMember(ScalaRunTimeModule, nme.array_apply)
      def arrayUpdateMethod = getMember(ScalaRunTimeModule, nme.array_update)
      def arrayLengthMethod = getMember(ScalaRunTimeModule, nme.array_length)
      def arrayCloneMethod = getMember(ScalaRunTimeModule, nme.array_clone)
      def ensureAccessibleMethod = getMember(ScalaRunTimeModule, nme.ensureAccessible)
      def scalaRuntimeSameElements = getMember(ScalaRunTimeModule, nme.sameElements)

    // classes with special meanings
    lazy val StringAddClass   = getRequiredClass("scala.runtime.StringAdd")
    lazy val ArrowAssocClass  = getRequiredClass("scala.Predef.ArrowAssoc")
    lazy val StringAdd_+      = getMember(StringAddClass, nme.PLUS)
    lazy val NotNullClass     = getRequiredClass("scala.NotNull")
    lazy val ScalaNumberClass           = getRequiredClass("scala.math.ScalaNumber")
    lazy val TraitSetterAnnotationClass = getRequiredClass("scala.runtime.TraitSetter")
    lazy val DelayedInitClass = getRequiredClass("scala.DelayedInit")
      def delayedInitMethod = getMember(DelayedInitClass, nme.delayedInit)
      // a dummy value that communicates that a delayedInit call is compiler-generated
      // from phase UnCurry to phase Constructors
      // !!! This is not used anywhere (it was checked in that way.)
      // def delayedInitArgVal = EmptyPackageClass.newValue(NoPosition, nme.delayedInitArg)
      //   .setInfo(UnitClass.tpe)

    lazy val TypeConstraintClass   = getRequiredClass("scala.annotation.TypeConstraint")
    lazy val SingletonClass        = enterNewClass(ScalaPackageClass, tpnme.Singleton, anyparam, ABSTRACT | TRAIT | FINAL)
    lazy val SerializableClass     = getRequiredClass("scala.Serializable")
    lazy val JavaSerializableClass = getClass(sn.JavaSerializable) modifyInfo fixupAsAnyTrait
    lazy val ComparableClass       = getRequiredClass("java.lang.Comparable") modifyInfo fixupAsAnyTrait
    lazy val JavaCloneableClass    = getRequiredClass("java.lang.Cloneable")
    lazy val RemoteInterfaceClass  = getRequiredClass("java.rmi.Remote")
    lazy val RemoteExceptionClass  = getRequiredClass("java.rmi.RemoteException")

    lazy val ByNameParamClass       = specialPolyClass(tpnme.BYNAME_PARAM_CLASS_NAME, COVARIANT)(_ => AnyClass.typeConstructor)
    lazy val EqualsPatternClass     = specialPolyClass(tpnme.EQUALS_PATTERN_NAME, 0L)(_ => AnyClass.typeConstructor)
    lazy val JavaRepeatedParamClass = specialPolyClass(tpnme.JAVA_REPEATED_PARAM_CLASS_NAME, COVARIANT)(tparam => arrayType(tparam.typeConstructor))
    lazy val RepeatedParamClass     = specialPolyClass(tpnme.REPEATED_PARAM_CLASS_NAME, COVARIANT)(tparam => seqType(tparam.typeConstructor))

    def isByNameParamType(tp: Type)        = tp.typeSymbol == ByNameParamClass
    def isScalaRepeatedParamType(tp: Type) = tp.typeSymbol == RepeatedParamClass
    def isJavaRepeatedParamType(tp: Type)  = tp.typeSymbol == JavaRepeatedParamClass
    def isRepeatedParamType(tp: Type)      = isScalaRepeatedParamType(tp) || isJavaRepeatedParamType(tp)
    def isCastSymbol(sym: Symbol)          = sym == Any_asInstanceOf || sym == Object_asInstanceOf

    def isJavaVarArgsMethod(m: Symbol)       = m.isMethod && isJavaVarArgs(m.info.params)
    def isJavaVarArgs(params: Seq[Symbol])  = params.nonEmpty && isJavaRepeatedParamType(params.last.tpe)
    def isScalaVarArgs(params: Seq[Symbol]) = params.nonEmpty && isScalaRepeatedParamType(params.last.tpe)
    def isVarArgsList(params: Seq[Symbol])  = params.nonEmpty && isRepeatedParamType(params.last.tpe)
    def isVarArgTypes(formals: Seq[Type])   = formals.nonEmpty && isRepeatedParamType(formals.last)

    def hasRepeatedParam(tp: Type): Boolean = tp match {
      case MethodType(formals, restpe) => isScalaVarArgs(formals) || hasRepeatedParam(restpe)
      case PolyType(_, restpe)         => hasRepeatedParam(restpe)
      case _                           => false
    }

    def isPrimitiveArray(tp: Type) = tp match {
      case TypeRef(_, ArrayClass, arg :: Nil) => isPrimitiveValueClass(arg.typeSymbol)
      case _                                  => false
    }
    def isArrayOfSymbol(tp: Type, elem: Symbol) = tp match {
      case TypeRef(_, ArrayClass, arg :: Nil) => arg.typeSymbol == elem
      case _                                  => false
    }

    lazy val MatchingStrategyClass = getRequiredClass("scala.MatchingStrategy")

    // collections classes
    lazy val ConsClass          = getRequiredClass("scala.collection.immutable.$colon$colon")
    lazy val IterableClass      = getRequiredClass("scala.collection.Iterable")
    lazy val IteratorClass      = getRequiredClass("scala.collection.Iterator")
    lazy val ListClass          = getRequiredClass("scala.collection.immutable.List")
    lazy val SeqClass           = getRequiredClass("scala.collection.Seq")
    lazy val StringBuilderClass = getRequiredClass("scala.collection.mutable.StringBuilder")
    lazy val TraversableClass   = getRequiredClass("scala.collection.Traversable")

    lazy val ListModule       = getRequiredModule("scala.collection.immutable.List")
      lazy val List_apply = getMember(ListModule, nme.apply)
    lazy val NilModule        = getRequiredModule("scala.collection.immutable.Nil")
    lazy val SeqModule        = getRequiredModule("scala.collection.Seq")
    lazy val IteratorModule = getRequiredModule("scala.collection.Iterator")
      lazy val Iterator_apply = getMember(IteratorModule, nme.apply)

    // arrays and their members
    lazy val ArrayModule  = getRequiredModule("scala.Array")
      lazy val ArrayModule_overloadedApply = getMember(ArrayModule, nme.apply)
    lazy val ArrayClass   = getRequiredClass("scala.Array")
      lazy val Array_apply  = getMember(ArrayClass, nme.apply)
      lazy val Array_update = getMember(ArrayClass, nme.update)
      lazy val Array_length = getMember(ArrayClass, nme.length)
      lazy val Array_clone  = getMember(ArrayClass, nme.clone_)

    // reflection / structural types
    lazy val SoftReferenceClass     = getRequiredClass("java.lang.ref.SoftReference")
    lazy val WeakReferenceClass     = getRequiredClass("java.lang.ref.WeakReference")
    lazy val MethodClass            = getClass(sn.MethodAsObject)
      def methodClass_setAccessible = getMember(MethodClass, nme.setAccessible)
    lazy val EmptyMethodCacheClass  = getRequiredClass("scala.runtime.EmptyMethodCache")
    lazy val MethodCacheClass       = getRequiredClass("scala.runtime.MethodCache")
      def methodCache_find  = getMember(MethodCacheClass, nme.find_)
      def methodCache_add   = getMember(MethodCacheClass, nme.add_)

    // scala.reflect
    lazy val ReflectApiUniverse = getRequiredClass("scala.reflect.api.Universe")
    lazy val ReflectMacroContext = getRequiredClass("scala.reflect.macro.Context")
    lazy val ReflectRuntimeMirror = getRequiredModule("scala.reflect.runtime.Mirror")
      def freeValueMethod = getMember(ReflectRuntimeMirror, nme.freeValue)
    lazy val ReflectPackage = getPackageObject("scala.reflect")
      def Reflect_mirror = getMember(ReflectPackage, nme.mirror)

    lazy val PartialManifestClass  = getRequiredClass("scala.reflect.ClassManifest")
    lazy val PartialManifestModule = getRequiredModule("scala.reflect.ClassManifest")
    lazy val FullManifestClass     = getRequiredClass("scala.reflect.Manifest")
    lazy val FullManifestModule    = getRequiredModule("scala.reflect.Manifest")
    lazy val OptManifestClass      = getRequiredClass("scala.reflect.OptManifest")
    lazy val NoManifest            = getRequiredModule("scala.reflect.NoManifest")

    lazy val ScalaSignatureAnnotation = getRequiredClass("scala.reflect.ScalaSignature")
    lazy val ScalaLongSignatureAnnotation = getRequiredClass("scala.reflect.ScalaLongSignature")

    // Option classes
    lazy val OptionClass: Symbol = getRequiredClass("scala.Option")
    lazy val SomeClass: Symbol   = getRequiredClass("scala.Some")
    lazy val NoneModule: Symbol  = getRequiredModule("scala.None")
    lazy val SomeModule: Symbol  = getRequiredModule("scala.Some")

    /** Note: don't use this manifest/type function for anything important,
     *  as it is incomplete.  Would love to have things like existential types
     *  working, but very unfortunately the manifests just stuff the relevant
     *  information into the toString method.
     */
    def manifestToType(m: OptManifest[_]): Type = m match {
      case m: ClassManifest[_] =>
        val sym  = manifestToSymbol(m)
        val args = m.typeArguments

        if ((sym eq NoSymbol) || args.isEmpty) sym.tpe
        else appliedType(sym.typeConstructor, args map manifestToType)
      case _ =>
        NoType
    }

    def manifestToSymbol(m: ClassManifest[_]): Symbol = m match {
      case x: scala.reflect.AnyValManifest[_] =>
        getMember(ScalaPackageClass, newTypeName("" + x))
      case _                                  =>
        val name = m.erasure.getName
        if (name endsWith nme.MODULE_SUFFIX_STRING)
          getModuleIfDefined(name stripSuffix nme.MODULE_SUFFIX_STRING)
        else
          getClassIfDefined(name)
    }

    // The given symbol represents either String.+ or StringAdd.+
    def isStringAddition(sym: Symbol) = sym == String_+ || sym == StringAdd_+
    def isArrowAssoc(sym: Symbol) = ArrowAssocClass.tpe.decls.toList contains sym

    // The given symbol is a method with the right name and signature to be a runnable java program.
    def isJavaMainMethod(sym: Symbol) = (sym.name == nme.main) && (sym.info match {
      case MethodType(p :: Nil, restpe) => isArrayOfSymbol(p.tpe, StringClass) && restpe.typeSymbol == UnitClass
      case _                            => false
    })
    // The given class has a main method.
    def hasJavaMainMethod(sym: Symbol): Boolean =
      (sym.tpe member nme.main).alternatives exists isJavaMainMethod
    def hasJavaMainMethod(path: String): Boolean =
      hasJavaMainMethod(getModuleIfDefined(path))

    def isOptionType(tp: Type)  = cond(tp.normalize) { case TypeRef(_, OptionClass, List(_)) => true }
    def isSomeType(tp: Type)    = cond(tp.normalize) { case TypeRef(_,   SomeClass, List(_)) => true }
    def isNoneType(tp: Type)    = cond(tp.normalize) { case TypeRef(_,   NoneModule, List(_)) => true }

    def optionType(tp: Type)    = typeRef(NoPrefix, OptionClass, List(tp))
    def someType(tp: Type)      = typeRef(NoPrefix, SomeClass, List(tp))
    def symbolType              = typeRef(SymbolClass.typeConstructor.prefix, SymbolClass, List())
    def longType                = typeRef(LongClass.typeConstructor.prefix, LongClass, List())

    // Product, Tuple, Function
    private def mkArityArray(name: String, arity: Int, countFrom: Int = 1): Array[Symbol] = {
      val list = countFrom to arity map (i => getRequiredClass("scala." + name + i))
      if (countFrom == 0) list.toArray
      else (NoSymbol +: list).toArray
    }

    val MaxTupleArity, MaxProductArity, MaxFunctionArity = 22
    /** The maximal dimensions of a generic array creation.
     *  I.e. new Array[Array[Array[Array[Array[T]]]]] creates a 5 times
     *  nested array. More is not allowed.
     */
    val MaxArrayDims = 5
    lazy val TupleClass     = mkArityArray("Tuple", MaxTupleArity)
    lazy val ProductClass   = mkArityArray("Product", MaxProductArity)
    lazy val FunctionClass  = mkArityArray("Function", MaxFunctionArity, 0)
    lazy val AbstractFunctionClass = mkArityArray("runtime.AbstractFunction", MaxFunctionArity, 0)
    lazy val isProductNClass = ProductClass.toSet
    def wrapArrayMethodName(elemtp: Type): TermName = elemtp.typeSymbol match {
      case ByteClass    => nme.wrapByteArray
      case ShortClass   => nme.wrapShortArray
      case CharClass    => nme.wrapCharArray
      case IntClass     => nme.wrapIntArray
      case LongClass    => nme.wrapLongArray
      case FloatClass   => nme.wrapFloatArray
      case DoubleClass  => nme.wrapDoubleArray
      case BooleanClass => nme.wrapBooleanArray
      case UnitClass    => nme.wrapUnitArray
      case _        =>
        if ((elemtp <:< AnyRefClass.tpe) && !isPhantomClass(elemtp.typeSymbol)) nme.wrapRefArray
        else nme.genericWrapArray
    }

    @deprecated("Use isTupleType", "2.10.0")
    def isTupleTypeOrSubtype(tp: Type): Boolean = isTupleType(tp)

    def tupleField(n: Int, j: Int) = getMember(TupleClass(n), nme.productAccessorName(j))
    def isTupleSymbol(sym: Symbol) = TupleClass contains unspecializedSymbol(sym)

    def unspecializedSymbol(sym: Symbol): Symbol = {
      if (sym hasFlag SPECIALIZED) {
        // add initialization from its generic class constructor
        val genericName = nme.unspecializedName(sym.name)
        val member = sym.owner.info.decl(genericName.toTypeName)
        member
      }
      else sym
    }

    // Checks whether the given type is true for the given condition,
    // or if it is a specialized subtype of a type for which it is true.
    //
    // Origins notes:
    // An issue was introduced with specialization in that the implementation
    // of "isTupleType" in Definitions relied upon sym == TupleClass(elems.length).
    // This test is untrue for specialized tuples, causing mysterious behavior
    // because only some tuples are specialized.
    def isPossiblySpecializedType(tp: Type)(cond: Type => Boolean) = {
      cond(tp) || (tp match {
        case TypeRef(pre, sym, args) if sym hasFlag SPECIALIZED =>
          cond(tp baseType unspecializedSymbol(sym))
        case _ =>
          false
      })
    }
    // No normalization.
    def isTupleTypeDirect(tp: Type) = isPossiblySpecializedType(tp) {
      case TypeRef(_, sym, args) if args.nonEmpty =>
        val len = args.length
        len <= MaxTupleArity && sym == TupleClass(len)
      case _ => false
    }
    def isTupleType(tp: Type) = isTupleTypeDirect(tp.normalize)

    def tupleType(elems: List[Type]) = {
      val len = elems.length
      if (len <= MaxTupleArity) {
        val sym = TupleClass(len)
        typeRef(sym.typeConstructor.prefix, sym, elems)
      } else NoType
    }

    lazy val ProductRootClass: Symbol = getRequiredClass("scala.Product")
      def Product_productArity = getMember(ProductRootClass, nme.productArity)
      def Product_productElement = getMember(ProductRootClass, nme.productElement)
      // def Product_productElementName = getMember(ProductRootClass, nme.productElementName)
      def Product_iterator = getMember(ProductRootClass, nme.productIterator)
      def Product_productPrefix = getMember(ProductRootClass, nme.productPrefix)
      def Product_canEqual = getMember(ProductRootClass, nme.canEqual_)

      def productProj(z:Symbol, j: Int): Symbol = getMember(z, nme.productAccessorName(j))
      def productProj(n: Int,   j: Int): Symbol = productProj(ProductClass(n), j)

      /** returns true if this type is exactly ProductN[T1,...,Tn], not some subclass */
      def isExactProductType(tp: Type): Boolean = isProductNClass(tp.typeSymbol)

      def productType(elems: List[Type]) = {
        if (elems.isEmpty) UnitClass.tpe
        else {
          val len = elems.length
          if (len <= MaxProductArity) {
            val sym = ProductClass(len)
            typeRef(sym.typeConstructor.prefix, sym, elems)
          }
          else NoType
        }
      }

    /** if tpe <: ProductN[T1,...,TN], returns List(T1,...,TN) else Nil */
    def getProductArgs(tpe: Type): List[Type] = tpe.baseClasses find isProductNClass match {
      case Some(x)  => tpe.baseType(x).typeArgs
      case _        => Nil
    }

    def unapplyUnwrap(tpe:Type) = tpe.finalResultType.normalize match {
      case RefinedType(p :: _, _) => p.normalize
      case tp                     => tp
    }

    def functionApply(n: Int) = getMember(FunctionClass(n), nme.apply)
    def functionType(formals: List[Type], restpe: Type) = {
      val len = formals.length
      if (len <= MaxFunctionArity) {
        val sym = FunctionClass(len)
        typeRef(sym.typeConstructor.prefix, sym, formals :+ restpe)
      } else NoType
    }

    def abstractFunctionForFunctionType(tp: Type) = tp.normalize match {
      case tr @ TypeRef(_, _, args) if isFunctionType(tr) =>
        val sym = AbstractFunctionClass(args.length - 1)
        typeRef(sym.typeConstructor.prefix, sym, args)
      case _ =>
        NoType
    }

    def isFunctionType(tp: Type): Boolean = tp.normalize match {
      case TypeRef(_, sym, args) if args.nonEmpty =>
        val arity = args.length - 1   // -1 is the return type
        arity <= MaxFunctionArity && sym == FunctionClass(arity)
      case _ =>
        false
    }

    def isSeqType(tp: Type) = elementType(SeqClass, tp.normalize) != NoType

    def elementType(container: Symbol, tp: Type): Type = tp match {
      case TypeRef(_, `container`, arg :: Nil)  => arg
      case _                                    => NoType
    }

    def seqType(arg: Type)       = appliedType(SeqClass.typeConstructor, List(arg))
    def arrayType(arg: Type)     = appliedType(ArrayClass.typeConstructor, List(arg))
    def byNameType(arg: Type)    = appliedType(ByNameParamClass.typeConstructor, List(arg))
    def iteratorOfType(tp: Type) = appliedType(IteratorClass.typeConstructor, List(tp))

    lazy val StringArray   = arrayType(StringClass.tpe)
    lazy val ObjectArray   = arrayType(ObjectClass.tpe)

    def ClassType(arg: Type) =
      if (phase.erasedTypes || forMSIL) ClassClass.tpe
      else appliedType(ClassClass.typeConstructor, List(arg))

    def vmClassType(arg: Type): Type = ClassType(arg)
    def vmSignature(sym: Symbol, info: Type): String = signature(info)    // !!!

    /** Given a class symbol C with type parameters T1, T2, ... Tn
     *  which have upper/lower bounds LB1/UB1, LB1/UB2, ..., LBn/UBn,
     *  returns an existential type of the form
     *
     *    C[E1, ..., En] forSome { E1 >: LB1 <: UB1 ... en >: LBn <: UBn }.
     */
    def classExistentialType(clazz: Symbol): Type =
      newExistentialType(clazz.typeParams, clazz.tpe)

    /** Given type U, creates a Type representing Class[_ <: U].
     */
    def boundedClassType(upperBound: Type) =
      appliedTypeAsUpperBounds(ClassClass.typeConstructor, List(upperBound))

    /** To avoid unchecked warnings on polymorphic classes, translate
     *  a Foo[T] into a Foo[_] for use in the pattern matcher.
     */
    @deprecated("Use classExistentialType", "2.10.0")
    def typeCaseType(clazz: Symbol): Type = classExistentialType(clazz)

    //
    // .NET backend
    //

    lazy val ComparatorClass = getRequiredClass("scala.runtime.Comparator")
    // System.ValueType
    lazy val ValueTypeClass: Symbol = getClass(sn.ValueType)
    // System.MulticastDelegate
    lazy val DelegateClass: Symbol = getClass(sn.Delegate)
    var Delegate_scalaCallers: List[Symbol] = List() // Syncnote: No protection necessary yet as only for .NET where reflection is not supported.
    // Symbol -> (Symbol, Type): scalaCaller -> (scalaMethodSym, DelegateType)
    // var Delegate_scalaCallerInfos: HashMap[Symbol, (Symbol, Type)] = _
    lazy val Delegate_scalaCallerTargets: mutable.HashMap[Symbol, Symbol] = mutable.HashMap()

    def isCorrespondingDelegate(delegateType: Type, functionType: Type): Boolean = {
      isSubType(delegateType, DelegateClass.tpe) &&
      (delegateType.member(nme.apply).tpe match {
      	case MethodType(delegateParams, delegateReturn) =>
      	  isFunctionType(functionType) &&
      	  (functionType.normalize match {
      	    case TypeRef(_, _, args) =>
      	      (delegateParams.map(pt => {
                      if (pt.tpe == AnyClass.tpe) definitions.ObjectClass.tpe else pt})
      	       ::: List(delegateReturn)) == args
      	    case _ => false
      	  })
        case _ => false
      })
    }

    // members of class scala.Any
    lazy val Any_==       = enterNewMethod(AnyClass, nme.EQ, anyparam, booltype, FINAL)
    lazy val Any_!=       = enterNewMethod(AnyClass, nme.NE, anyparam, booltype, FINAL)
    lazy val Any_equals   = enterNewMethod(AnyClass, nme.equals_, anyparam, booltype)
    lazy val Any_hashCode = enterNewMethod(AnyClass, nme.hashCode_, Nil, inttype)
    lazy val Any_toString = enterNewMethod(AnyClass, nme.toString_, Nil, stringtype)
    lazy val Any_##       = enterNewMethod(AnyClass, nme.HASHHASH, Nil, inttype, FINAL)

    // Any_getClass requires special handling.  The return type is determined on
    // a per-call-site basis as if the function being called were actually:
    //
    //    // Assuming `target.getClass()`
    //    def getClass[T](target: T): Class[_ <: T]
    //
    // Since getClass is not actually a polymorphic method, this requires compiler
    // participation.  At the "Any" level, the return type is Class[_] as it is in
    // java.lang.Object.  Java also special cases the return type.
    lazy val Any_getClass     = enterNewMethod(AnyClass, nme.getClass_, Nil, getMember(ObjectClass, nme.getClass_).tpe.resultType, DEFERRED)
    lazy val Any_isInstanceOf = newT1NullaryMethod(AnyClass, nme.isInstanceOf_, FINAL)(_ => booltype)
    lazy val Any_asInstanceOf = newT1NullaryMethod(AnyClass, nme.asInstanceOf_, FINAL)(_.typeConstructor)

  // A type function from T => Class[U], used to determine the return
    // type of getClass calls.  The returned type is:
    //
    //  1. If T is a value type, Class[T].
    //  2. If T is a phantom type (Any or AnyVal), Class[_].
    //  3. If T is a local class, Class[_ <: |T|].
    //  4. Otherwise, Class[_ <: T].
    //
    // Note: AnyVal cannot be Class[_ <: AnyVal] because if the static type of the
    // receiver is AnyVal, it implies the receiver is boxed, so the correct
    // class object is that of java.lang.Integer, not Int.
    //
    // TODO: If T is final, return type could be Class[T].  Should it?
    def getClassReturnType(tp: Type): Type = {
      val sym     = tp.typeSymbol

      if (phase.erasedTypes) ClassClass.tpe
      else if (isPrimitiveValueClass(sym)) ClassType(tp.widen)
      else {
        val eparams    = typeParamsToExistentials(ClassClass, ClassClass.typeParams)
        val upperBound = (
          if (isPhantomClass(sym)) AnyClass.tpe
          else if (sym.isLocalClass) erasure.intersectionDominator(tp.parents)
          else tp.widen
        )

        existentialAbstraction(
          eparams,
          ClassType(eparams.head setInfo TypeBounds.upper(upperBound) tpe)
        )
      }
    }

    /** Remove references to class Object (other than the head) in a list of parents */
    def removeLaterObjects(tps: List[Type]): List[Type] = tps match {
      case Nil      => Nil
      case x :: xs  => x :: xs.filterNot(_.typeSymbol == ObjectClass)
    }
    /** Remove all but one reference to class Object from a list of parents. */
    def removeRedundantObjects(tps: List[Type]): List[Type] = tps match {
      case Nil      => Nil
      case x :: xs  =>
        if (x.typeSymbol == ObjectClass)
          x :: xs.filterNot(_.typeSymbol == ObjectClass)
        else
          x :: removeRedundantObjects(xs)
    }
    /** Order a list of types with non-trait classes before others. */
    def classesFirst(tps: List[Type]): List[Type] = {
      val (classes, others) = tps partition (t => t.typeSymbol.isClass && !t.typeSymbol.isTrait)
      if (classes.isEmpty || others.isEmpty || (tps startsWith classes)) tps
      else classes ::: others
    }
    /** The following transformations applied to a list of parents.
     *  If any parent is a class/trait, all parents which normalize to
     *  Object are discarded.  Otherwise, all parents which normalize
     *  to Object except the first one found are discarded.
     */
    def normalizedParents(parents: List[Type]): List[Type] = {
      if (parents exists (t => (t.typeSymbol ne ObjectClass) && t.typeSymbol.isClass))
        parents filterNot (_.typeSymbol eq ObjectClass)
      else
        removeRedundantObjects(parents)
    }

    def typeStringNoPackage(tp: Type) =
      "" + tp stripPrefix tp.typeSymbol.enclosingPackage.fullName + "."

    def briefParentsString(parents: List[Type]) =
      normalizedParents(parents) map typeStringNoPackage mkString " with "

    def parentsString(parents: List[Type]) =
      normalizedParents(parents) mkString " with "

    def typeParamsString(tp: Type) = tp match {
      case PolyType(tparams, _) => tparams map (_.defString) mkString ("[", ",", "]")
      case _                    => ""
    }
    def valueParamsString(tp: Type) = tp match {
      case MethodType(params, _) => params map (_.defString) mkString ("(", ",", ")")
      case _                     => ""
    }

    // members of class java.lang.{ Object, String }
    lazy val Object_## = enterNewMethod(ObjectClass, nme.HASHHASH, Nil, inttype, FINAL)
    lazy val Object_== = enterNewMethod(ObjectClass, nme.EQ, anyrefparam, booltype, FINAL)
    lazy val Object_!= = enterNewMethod(ObjectClass, nme.NE, anyrefparam, booltype, FINAL)
    lazy val Object_eq = enterNewMethod(ObjectClass, nme.eq, anyrefparam, booltype, FINAL)
    lazy val Object_ne = enterNewMethod(ObjectClass, nme.ne, anyrefparam, booltype, FINAL)
    lazy val Object_isInstanceOf = newT1NoParamsMethod(ObjectClass, nme.isInstanceOf_Ob, FINAL | SYNTHETIC)(_ => booltype)
    lazy val Object_asInstanceOf = newT1NoParamsMethod(ObjectClass, nme.asInstanceOf_Ob, FINAL | SYNTHETIC)(_.typeConstructor)
    lazy val Object_synchronized = newPolyMethod(1, ObjectClass, nme.synchronized_, FINAL)(tps =>
      (Some(List(tps.head.typeConstructor)), tps.head.typeConstructor)
    )
    lazy val String_+ = enterNewMethod(StringClass, nme.raw.PLUS, anyparam, stringtype, FINAL)

    def Object_getClass  = getMember(ObjectClass, nme.getClass_)
    def Object_clone     = getMember(ObjectClass, nme.clone_)
    def Object_finalize  = getMember(ObjectClass, nme.finalize_)
    def Object_notify    = getMember(ObjectClass, nme.notify_)
    def Object_notifyAll = getMember(ObjectClass, nme.notifyAll_)
    def Object_equals    = getMember(ObjectClass, nme.equals_)
    def Object_hashCode  = getMember(ObjectClass, nme.hashCode_)
    def Object_toString  = getMember(ObjectClass, nme.toString_)

    // boxed classes
    lazy val ObjectRefClass         = getRequiredClass("scala.runtime.ObjectRef")
    lazy val VolatileObjectRefClass = getRequiredClass("scala.runtime.VolatileObjectRef")
    lazy val BoxesRunTimeModule     = getRequiredModule("scala.runtime.BoxesRunTime")
    lazy val BoxesRunTimeClass      = BoxesRunTimeModule.moduleClass
    lazy val BoxedNumberClass       = getClass(sn.BoxedNumber)
    lazy val BoxedCharacterClass    = getClass(sn.BoxedCharacter)
    lazy val BoxedBooleanClass      = getClass(sn.BoxedBoolean)
    lazy val BoxedByteClass         = getRequiredClass("java.lang.Byte")
    lazy val BoxedShortClass        = getRequiredClass("java.lang.Short")
    lazy val BoxedIntClass          = getRequiredClass("java.lang.Integer")
    lazy val BoxedLongClass         = getRequiredClass("java.lang.Long")
    lazy val BoxedFloatClass        = getRequiredClass("java.lang.Float")
    lazy val BoxedDoubleClass       = getRequiredClass("java.lang.Double")

    lazy val Boxes_isNumberOrBool = getDecl(BoxesRunTimeClass, nme.isBoxedNumberOrBoolean)
    lazy val Boxes_isNumber       = getDecl(BoxesRunTimeClass, nme.isBoxedNumber)

    lazy val BoxedUnitClass         = getRequiredClass("scala.runtime.BoxedUnit")
    lazy val BoxedUnitModule        = getRequiredModule("scala.runtime.BoxedUnit")
      def BoxedUnit_UNIT = getMember(BoxedUnitModule, nme.UNIT)
      def BoxedUnit_TYPE = getMember(BoxedUnitModule, nme.TYPE_)

    // Annotation base classes
    lazy val AnnotationClass            = getRequiredClass("scala.annotation.Annotation")
    lazy val ClassfileAnnotationClass   = getRequiredClass("scala.annotation.ClassfileAnnotation")
    lazy val StaticAnnotationClass      = getRequiredClass("scala.annotation.StaticAnnotation")

    // Annotations
    lazy val BridgeClass                = getRequiredClass("scala.annotation.bridge")
    lazy val ElidableMethodClass        = getRequiredClass("scala.annotation.elidable")
    lazy val ImplicitNotFoundClass      = getRequiredClass("scala.annotation.implicitNotFound")
    lazy val MigrationAnnotationClass   = getRequiredClass("scala.annotation.migration")
    lazy val ScalaStrictFPAttr          = getRequiredClass("scala.annotation.strictfp")
    lazy val SerializableAttr           = getRequiredClass("scala.annotation.serializable") // @serializable is deprecated
    lazy val SwitchClass                = getRequiredClass("scala.annotation.switch")
    lazy val TailrecClass               = getRequiredClass("scala.annotation.tailrec")
    lazy val VarargsClass               = getRequiredClass("scala.annotation.varargs")
    lazy val uncheckedStableClass       = getRequiredClass("scala.annotation.unchecked.uncheckedStable")
    lazy val uncheckedVarianceClass     = getRequiredClass("scala.annotation.unchecked.uncheckedVariance")

    lazy val BeanPropertyAttr           = getRequiredClass("scala.beans.BeanProperty")
    lazy val BooleanBeanPropertyAttr    = getRequiredClass("scala.beans.BooleanBeanProperty")
    lazy val CloneableAttr              = getRequiredClass("scala.cloneable")
    lazy val DeprecatedAttr             = getRequiredClass("scala.deprecated")
    lazy val DeprecatedNameAttr         = getRequiredClass("scala.deprecatedName")
    lazy val NativeAttr                 = getRequiredClass("scala.native")
    lazy val RemoteAttr                 = getRequiredClass("scala.remote")
    lazy val ScalaInlineClass           = getRequiredClass("scala.inline")
    lazy val ScalaNoInlineClass         = getRequiredClass("scala.noinline")
    lazy val SerialVersionUIDAttr       = getRequiredClass("scala.SerialVersionUID")
    lazy val SpecializedClass           = getRequiredClass("scala.specialized")
    lazy val ThrowsClass                = getRequiredClass("scala.throws")
    lazy val TransientAttr              = getRequiredClass("scala.transient")
    lazy val UncheckedClass             = getRequiredClass("scala.unchecked")
    lazy val VolatileAttr               = getRequiredClass("scala.volatile")

    // Meta-annotations
    lazy val BeanGetterTargetClass      = getMetaAnnotation("beanGetter")
    lazy val BeanSetterTargetClass      = getMetaAnnotation("beanSetter")
    lazy val FieldTargetClass           = getMetaAnnotation("field")
    lazy val GetterTargetClass          = getMetaAnnotation("getter")
    lazy val ParamTargetClass           = getMetaAnnotation("param")
    lazy val SetterTargetClass          = getMetaAnnotation("setter")
    // TODO: module, moduleClass? package, packageObject?

    private def getMetaAnnotation(name: String) = getRequiredClass("scala.annotation.meta." + name)
    def isMetaAnnotation(sym: Symbol): Boolean = metaAnnotations(sym) || (
      // Trying to allow for deprecated locations
      sym.isAliasType && isMetaAnnotation(sym.info.typeSymbol)
    )
    lazy val metaAnnotations = Set(
      FieldTargetClass, ParamTargetClass,
      GetterTargetClass, SetterTargetClass,
      BeanGetterTargetClass, BeanSetterTargetClass
    )

    lazy val AnnotationDefaultAttr: Symbol = {
      val attr = enterNewClass(RuntimePackageClass, tpnme.AnnotationDefaultATTR, List(AnnotationClass.typeConstructor))
      // This attribute needs a constructor so that modifiers in parsed Java code make sense
      attr.info.decls enter attr.newClassConstructor(NoPosition)
      attr
    }

    def getPackageObjectClass(fullname: String): Symbol =
      getPackageObject(fullname).companionClass

    def getPackageObject(fullname: String): Symbol =
      getModule(newTermName(fullname)).info member nme.PACKAGE

    def getModule(fullname: Name): Symbol =
      getModuleOrClass(fullname.toTermName)

    def getClass(fullname: Name): Symbol = {
      var result = getModuleOrClass(fullname.toTypeName)
      while (result.isAliasType) result = result.info.typeSymbol
      result
    }

    def getRequiredModule(fullname: String): Symbol =
      getModule(newTermNameCached(fullname))
    def getRequiredClass(fullname: String): Symbol =
      getClass(newTypeNameCached(fullname))

    def getClassIfDefined(fullname: String): Symbol =
      getClassIfDefined(newTypeName(fullname))
    def getClassIfDefined(fullname: Name): Symbol =
      try getClass(fullname.toTypeName)
      catch { case _: MissingRequirementError => NoSymbol }

    def getModuleIfDefined(fullname: String): Symbol =
      getModuleIfDefined(newTermName(fullname))
    def getModuleIfDefined(fullname: Name): Symbol =
      try getModule(fullname.toTermName)
      catch { case _: MissingRequirementError => NoSymbol }

    def termMember(owner: Symbol, name: String): Symbol = owner.info.member(newTermName(name))
    def typeMember(owner: Symbol, name: String): Symbol = owner.info.member(newTypeName(name))

    def findMemberFromRoot(fullName: Name): Symbol = {
      val segs = nme.segments(fullName.toString, fullName.isTermName)
      if (segs.isEmpty) NoSymbol
      else findNamedMember(segs.tail, definitions.RootClass.info member segs.head)
    }
    def findNamedMember(fullName: Name, root: Symbol): Symbol = {
      val segs = nme.segments(fullName.toString, fullName.isTermName)
      if (segs.isEmpty || segs.head != root.simpleName) NoSymbol
      else findNamedMember(segs.tail, root)
    }
    def findNamedMember(segs: List[Name], root: Symbol): Symbol =
      if (segs.isEmpty) root
      else findNamedMember(segs.tail, root.info member segs.head)

    def getMember(owner: Symbol, name: Name): Symbol = {
      getMemberIfDefined(owner, name) orElse {
        throw new FatalError(owner + " does not have a member " + name)
      }
    }
    def getMemberIfDefined(owner: Symbol, name: Name): Symbol =
      owner.info.nonPrivateMember(name)

    /** Using getDecl rather than getMember may avoid issues with
     *  OverloadedTypes turning up when you don't want them, if you
     *  know the method in question is uniquely declared in the given owner.
     */
    def getDecl(owner: Symbol, name: Name): Symbol = {
      getDeclIfDefined(owner, name) orElse {
        throw new FatalError(owner + " does not have a decl " + name)
      }
    }
<<<<<<< HEAD
    def getDeclIfDefined(owner: Symbol, name: Name): Symbol =
      owner.info.nonPrivateDecl(name)
    
=======

>>>>>>> 115f5467
    def packageExists(packageName: String): Boolean =
      getModuleIfDefined(packageName).isPackage

    private def getModuleOrClass(path: Name, len: Int): Symbol = {
      val point = path lastPos('.', len - 1)
      val owner =
        if (point > 0) getModuleOrClass(path.toTermName, point)
        else RootClass
      val name = path subName (point + 1, len)
      val sym = owner.info member name
      val result = if (path.isTermName) sym.suchThat(_ hasFlag MODULE) else sym
      if (result != NoSymbol) result
      else {
        if (settings.debug.value) { log(sym.info); log(sym.info.members) }//debug
        missingHook(owner, name) orElse {
          MissingRequirementError.notFound((if (path.isTermName) "object " else "class ")+path)
        }
      }
    }

    /** If you're looking for a class, pass a type name.
     *  If a module, a term name.
     */
    private def getModuleOrClass(path: Name): Symbol = getModuleOrClass(path, path.length)

    private def newAlias(owner: Symbol, name: TypeName, alias: Type): Symbol =
      owner.newAliasType(name) setInfoAndEnter alias

    private def specialPolyClass(name: TypeName, flags: Long)(parentFn: Symbol => Type): Symbol = {
      val clazz   = enterNewClass(ScalaPackageClass, name, Nil)
      val tparam  = clazz.newSyntheticTypeParam("T0", flags)
      val parents = List(AnyRefClass.tpe, parentFn(tparam))

      clazz setInfo GenPolyType(List(tparam), ClassInfoType(parents, newScope, clazz))
    }

    def newPolyMethod(typeParamCount: Int, owner: Symbol, name: TermName, flags: Long)(createFn: PolyMethodCreator): Symbol = {
      val msym    = owner.newMethod(name.encode, NoPosition, flags)
      val tparams = msym.newSyntheticTypeParams(typeParamCount)
      val mtpe    = createFn(tparams) match {
        case (Some(formals), restpe) => MethodType(msym.newSyntheticValueParams(formals), restpe)
        case (_, restpe)             => NullaryMethodType(restpe)
      }

      msym setInfoAndEnter genPolyType(tparams, mtpe)
    }

    /** T1 means one type parameter.
     */
    def newT1NullaryMethod(owner: Symbol, name: TermName, flags: Long)(createFn: Symbol => Type): Symbol = {
      newPolyMethod(1, owner, name, flags)(tparams => (None, createFn(tparams.head)))
    }
    def newT1NoParamsMethod(owner: Symbol, name: TermName, flags: Long)(createFn: Symbol => Type): Symbol = {
      newPolyMethod(1, owner, name, flags)(tparams => (Some(Nil), createFn(tparams.head)))
    }

    lazy val boxedClassValues = boxedClass.values.toSet
    lazy val isUnbox = unboxMethod.values.toSet
    lazy val isBox = boxMethod.values.toSet

    /** Is symbol a phantom class for which no runtime representation exists? */
    lazy val isPhantomClass = Set[Symbol](AnyClass, AnyValClass, NullClass, NothingClass)

    /** Is the symbol that of a parent which is added during parsing? */
    lazy val isPossibleSyntheticParent = ProductClass.toSet[Symbol] + ProductRootClass + SerializableClass

    lazy val scalaValueClassesSet = ScalaValueClasses.toSet
    private lazy val boxedValueClassesSet = boxedClass.values.toSet + BoxedUnitClass

    /** Is symbol a value class? */
    def isPrimitiveValueClass(sym: Symbol) = scalaValueClassesSet(sym)
    def isNonUnitValueClass(sym: Symbol)   = isPrimitiveValueClass(sym) && (sym != UnitClass)
    def isSpecializableClass(sym: Symbol)  = isPrimitiveValueClass(sym) || (sym == AnyRefClass)
    def isScalaValueType(tp: Type)         = scalaValueClassesSet(tp.typeSymbol)

    /** Is symbol a boxed value class, e.g. java.lang.Integer? */
    def isBoxedValueClass(sym: Symbol) = boxedValueClassesSet(sym)

    /** If symbol is a value class (boxed or not), return the unboxed
     *  value class.  Otherwise, NoSymbol.
     */
    def unboxedValueClass(sym: Symbol): Symbol =
      if (isPrimitiveValueClass(sym)) sym
      else if (sym == BoxedUnitClass) UnitClass
      else boxedClass.map(_.swap).getOrElse(sym, NoSymbol)

    /** Is type's symbol a numeric value class? */
    def isNumericValueType(tp: Type): Boolean = tp match {
      case TypeRef(_, sym, _) => isNumericValueClass(sym)
      case _ => false
    }

    // todo: reconcile with javaSignature!!!
    def signature(tp: Type): String = {
      def erasure(tp: Type): Type = tp match {
        case st: SubType => erasure(st.supertype)
        case RefinedType(parents, _) => erasure(parents.head)
        case _ => tp
      }
      def flatNameString(sym: Symbol, separator: Char): String =
        if (sym == NoSymbol) ""   // be more resistant to error conditions, e.g. neg/t3222.scala
        else if (sym.owner.isPackageClass) sym.javaClassName
        else flatNameString(sym.owner, separator) + nme.NAME_JOIN_STRING + sym.simpleName
      def signature1(etp: Type): String = {
        if (etp.typeSymbol == ArrayClass) "[" + signature1(erasure(etp.normalize.typeArgs.head))
        else if (isPrimitiveValueClass(etp.typeSymbol)) abbrvTag(etp.typeSymbol).toString()
        else "L" + flatNameString(etp.typeSymbol, '/') + ";"
      }
      val etp = erasure(tp)
      if (etp.typeSymbol == ArrayClass) signature1(etp)
      else flatNameString(etp.typeSymbol, '.')
    }

    /** getModule2/getClass2 aren't needed at present but may be again,
     *  so for now they're mothballed.
     */
    // def getModule2(name1: Name, name2: Name) = {
    //   try getModuleOrClass(name1.toTermName)
    //   catch { case ex1: FatalError =>
    //     try getModuleOrClass(name2.toTermName)
    //     catch { case ex2: FatalError => throw ex1 }
    //   }
    // }
    // def getClass2(name1: Name, name2: Name) = {
    //   try {
    //     val result = getModuleOrClass(name1.toTypeName)
    //     if (result.isAliasType) getClass(name2) else result
    //   }
    //   catch { case ex1: FatalError =>
    //     try getModuleOrClass(name2.toTypeName)
    //     catch { case ex2: FatalError => throw ex1 }
    //   }
    // }

    /** Surgery on the value classes.  Without this, AnyVals defined in source
     *  files end up with an AnyRef parent.  It is likely there is a better way
     *  to evade that AnyRef.
     */
    private def setParents(sym: Symbol, parents: List[Type]): Symbol = sym.rawInfo match {
      case ClassInfoType(_, scope, clazz) =>
        sym setInfo ClassInfoType(parents, scope, clazz)
      case _ =>
        sym
    }

    def init() {
      if (isInitialized) return

      // Still fiddling with whether it's cleaner to do some of this setup here
      // or from constructors.  The latter approach tends to invite init order issues.
      EmptyPackageClass setInfo ClassInfoType(Nil, newPackageScope(EmptyPackageClass), EmptyPackageClass)
      EmptyPackage setInfo EmptyPackageClass.tpe

      connectModuleToClass(EmptyPackage, EmptyPackageClass)
      connectModuleToClass(RootPackage, RootClass)

      RootClass.info.decls enter EmptyPackage
      RootClass.info.decls enter RootPackage

      val forced = List( // force initialization of every symbol that is entered as a side effect
        AnnotationDefaultAttr, // #2264
        RepeatedParamClass,
        JavaRepeatedParamClass,
        ByNameParamClass,
        AnyClass,
        AnyRefClass,
        AnyValClass,
        NullClass,
        NothingClass,
        SingletonClass,
        EqualsPatternClass,
        Any_==,
        Any_!=,
        Any_equals,
        Any_hashCode,
        Any_toString,
        Any_getClass,
        Any_isInstanceOf,
        Any_asInstanceOf,
        Any_##,
        Object_eq,
        Object_ne,
        Object_==,
        Object_!=,
        Object_##,
        Object_synchronized,
        Object_isInstanceOf,
        Object_asInstanceOf,
        String_+,
        ComparableClass,
        JavaSerializableClass
      )

      isInitialized = true
    } //init

    var nbScalaCallers: Int = 0
    def newScalaCaller(delegateType: Type): Symbol = {
      assert(forMSIL, "scalaCallers can only be created if target is .NET")
      // object: reference to object on which to call (scala-)method
      val paramTypes: List[Type] = List(ObjectClass.tpe)
      val name = newTermName("$scalaCaller$$" + nbScalaCallers)
      // tparam => resultType, which is the resultType of PolyType, i.e. the result type after applying the
      // type parameter =-> a MethodType in this case
      // TODO: set type bounds manually (-> MulticastDelegate), see newTypeParam
      val newCaller = enterNewMethod(DelegateClass, name, paramTypes, delegateType, FINAL | STATIC)
      // val newCaller = newPolyMethod(DelegateClass, name,
      // tparam => MethodType(paramTypes, tparam.typeConstructor)) setFlag (FINAL | STATIC)
      Delegate_scalaCallers = Delegate_scalaCallers ::: List(newCaller)
      nbScalaCallers += 1
      newCaller
    }

    // def addScalaCallerInfo(scalaCaller: Symbol, methSym: Symbol, delType: Type) {
    // assert(Delegate_scalaCallers contains scalaCaller)
    // Delegate_scalaCallerInfos += (scalaCaller -> (methSym, delType))
    // }

    def addScalaCallerInfo(scalaCaller: Symbol, methSym: Symbol) {
      assert(Delegate_scalaCallers contains scalaCaller)
      Delegate_scalaCallerTargets += (scalaCaller -> methSym)
    }
  }
}<|MERGE_RESOLUTION|>--- conflicted
+++ resolved
@@ -1010,13 +1010,9 @@
         throw new FatalError(owner + " does not have a decl " + name)
       }
     }
-<<<<<<< HEAD
     def getDeclIfDefined(owner: Symbol, name: Name): Symbol =
       owner.info.nonPrivateDecl(name)
     
-=======
-
->>>>>>> 115f5467
     def packageExists(packageName: String): Boolean =
       getModuleIfDefined(packageName).isPackage
 
