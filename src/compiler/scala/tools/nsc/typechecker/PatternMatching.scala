--- conflicted
+++ resolved
@@ -604,7 +604,7 @@
       //     Some(this(extractorCall, args)) // TODO: simplify spliceApply?
       //   }
       // }
-    }
+        }
 
     abstract class ExtractorCall(val args: List[Tree]) {
       val nbSubPats = args.length
@@ -1471,12 +1471,7 @@
       def _equals(checker: Tree, binder: Symbol): Tree = checker MEMBER_== REF(binder)          // NOTE: checker must be the target of the ==, that's the patmat semantics for ya
 
       // the force is needed mainly to deal with the GADT typing hack (we can't detect it otherwise as tp nor pt need contain an abstract type, we're just casting wildly)
-<<<<<<< HEAD
-      def _asInstanceOf(b: Symbol, tp: Type): Tree = if (typesConform(b.info, tp)) REF(b) else mkCast(REF(b), tp)
-=======
-      def _asInstanceOf(t: Tree, tp: Type): Tree = if (t.tpe != NoType && t.isTyped && typesConform(t.tpe, tp)) t else gen.mkCastPreservingAnnotations(t, tp)
       def _asInstanceOf(b: Symbol, tp: Type): Tree = if (typesConform(b.info, tp)) REF(b) else gen.mkCastPreservingAnnotations(REF(b), tp)
->>>>>>> 6f3ea778
       def _isInstanceOf(b: Symbol, tp: Type): Tree = gen.mkIsInstanceOf(REF(b), tp.withoutAnnotations, true, false)
 
       // duplicated out of frustration with cast generation
@@ -1820,8 +1815,8 @@
       if (cols.isEmpty || cols.tails.isEmpty) cols map toString
       else {
         val colLens = cols map (c => toString(c).length)
-        val maxLen  = max(colLens)
-        val avgLen  = colLens.sum/colLens.length
+        val maxLen = max(colLens)
+        val avgLen = colLens.sum/colLens.length
         val goalLen = maxLen min avgLen*2
         def pad(s: String) = {
           val toAdd = ((goalLen - s.length) max 0) + 2
@@ -3239,7 +3234,7 @@
           }
       }
 
-      private val defaultLabel: Symbol = newSynthCaseLabel("default")
+      private val defaultLabel: Symbol =  newSynthCaseLabel("default")
 
       /** Collapse guarded cases that switch on the same constant (the last case may be unguarded).
        *
@@ -3520,11 +3515,7 @@
     override def emitSwitch(scrut: Tree, scrutSym: Symbol, cases: List[List[TreeMaker]], pt: Type, matchFailGenOverride: Option[Tree => Tree], unchecked: Boolean): Option[Tree] = { import CODE._
       val regularSwitchMaker = new RegularSwitchMaker(scrutSym, matchFailGenOverride, unchecked)
       // TODO: if patterns allow switch but the type of the scrutinee doesn't, cast (type-test) the scrutinee to the corresponding switchable type and switch on the result
-<<<<<<< HEAD
       if (regularSwitchMaker.switchableTpe(scrutSym.tpe.dealiasWiden)) {
-=======
-      if (regularSwitchMaker.switchableTpe(scrutSym.tpe.dealias)) { // TODO: switch to dealiasWiden in 2.11
->>>>>>> 6f3ea778
         val caseDefsWithDefault = regularSwitchMaker(cases map {c => (scrutSym, c)}, pt)
         if (caseDefsWithDefault isEmpty) None // not worth emitting a switch.
         else {
