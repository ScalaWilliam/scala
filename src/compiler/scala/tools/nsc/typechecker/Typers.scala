/* NSC -- new Scala compiler
 * Copyright 2005-2012 LAMP/EPFL
 * @author  Martin Odersky
 */

// Added: Sat Oct 7 16:08:21 2006
//todo: use inherited type info also for vars and values

// Added: Thu Apr 12 18:23:58 2007
//todo: disallow C#D in superclass
//todo: treat :::= correctly
package scala.tools.nsc
package typechecker

import scala.collection.mutable
import scala.reflect.internal.util.BatchSourceFile
import mutable.ListBuffer
import symtab.Flags._
import reflect.internal.util.Statistics

// Suggestion check whether we can do without priming scopes with symbols of outer scopes,
// like the IDE does.
/** This trait provides methods to assign types to trees.
 *
 *  @author  Martin Odersky
 *  @version 1.0
 */
trait Typers extends Modes with Adaptations with Tags {
  self: Analyzer =>

  import global._
  import definitions._
  import TypersStats._
  import patmat.DefaultOverrideMatchAttachment

  final def forArgMode(fun: Tree, mode: Int) =
    if (treeInfo.isSelfOrSuperConstrCall(fun)) mode | SCCmode
    else mode

  // namer calls typer.computeType(rhs) on DefDef / ValDef when tpt is empty. the result
  // is cached here and re-used in typedDefDef / typedValDef
  // Also used to cache imports type-checked by namer.
  val transformed = new mutable.HashMap[Tree, Tree]

  final val shortenImports = false

  def resetTyper() {
    //println("resetTyper called")
    resetContexts()
    resetImplicits()
    transformed.clear()
  }

  // [Eugene] shouldn't this be converted to resetAllAttrs?
  object UnTyper extends Traverser {
    override def traverse(tree: Tree) = {
      if (tree != EmptyTree) tree.tpe = null
      if (tree.hasSymbol) tree.symbol = NoSymbol
      super.traverse(tree)
    }
  }
/* needed for experimental version where early types can be type arguments
  class EarlyMap(clazz: Symbol) extends TypeMap {
    def apply(tp: Type): Type = tp match {
      case TypeRef(NoPrefix, sym, List()) if (sym hasFlag PRESUPER) =>
        TypeRef(ThisType(clazz), sym, List())
      case _ =>
        mapOver(tp)
    }
  }
*/

  sealed abstract class SilentResult[+T]
  case class SilentTypeError(err: AbsTypeError) extends SilentResult[Nothing] { }
  case class SilentResultValue[+T](value: T) extends SilentResult[T] { }

  def newTyper(context: Context): Typer = new NormalTyper(context)
  private class NormalTyper(context : Context) extends Typer(context)

  // A transient flag to mark members of anonymous classes
  // that are turned private by typedBlock
  private final val SYNTHETIC_PRIVATE = TRANS_FLAG

  private def isPastTyper = phase.id > currentRun.typerPhase.id

  // To enable decent error messages when the typer crashes.
  // TODO - this only catches trees which go through def typed,
  // but there are all kinds of back ways - typedClassDef, etc. etc.
  // Funnel everything through one doorway.
  var lastTreeToTyper: Tree = EmptyTree

  // when true:
  //  - we may virtualize matches (if -Xexperimental and there's a suitable __match in scope)
  //  - we synthesize PartialFunction implementations for `x => x match {...}` and `match {...}` when the expected type is PartialFunction
<<<<<<< HEAD
  // this is disabled by: -Xoldpatmat, scaladoc or interactive compilation
  @inline private def newPatternMatching = !settings.XoldPatmat.value && !forScaladoc && !forInteractive // && (phase.id < currentRun.uncurryPhase.id)
=======
  // this is disabled by: -Xoldpatmat or interactive compilation (we run it for scaladoc due to SI-5933)
  @inline private def newPatternMatching = opt.virtPatmat && !forInteractive //&& !forScaladoc && (phase.id < currentRun.uncurryPhase.id)
>>>>>>> 12baa2ea

  abstract class Typer(context0: Context) extends TyperDiagnostics with Adaptation with Tag with TyperContextErrors {
    import context0.unit
    import typeDebug.{ ptTree, ptBlock, ptLine }
    import TyperErrorGen._

    val infer = new Inferencer(context0) {
      override def isCoercible(tp: Type, pt: Type): Boolean = undoLog undo { // #3281
        tp.isError || pt.isError ||
        context0.implicitsEnabled && // this condition prevents chains of views
        inferView(EmptyTree, tp, pt, false) != EmptyTree
      }}

    /** Find implicit arguments and pass them to given tree.
     */
    def applyImplicitArgs(fun: Tree): Tree = fun.tpe match {
      case MethodType(params, _) =>
        val argResultsBuff = new ListBuffer[SearchResult]()
        val argBuff = new ListBuffer[Tree]()
        // paramFailed cannot be initialized with params.exists(_.tpe.isError) because that would
        // hide some valid errors for params preceding the erroneous one.
        var paramFailed = false

        def mkPositionalArg(argTree: Tree, paramName: Name) = argTree
        def mkNamedArg(argTree: Tree, paramName: Name) = atPos(argTree.pos)(new AssignOrNamedArg(Ident(paramName), (argTree)))
        var mkArg: (Tree, Name) => Tree = mkPositionalArg

        // DEPMETTODO: instantiate type vars that depend on earlier implicit args (see adapt (4.1))
        //
        // apply the substitutions (undet type param -> type) that were determined
        // by implicit resolution of implicit arguments on the left of this argument
        for(param <- params) {
          var paramTp = param.tpe
          for(ar <- argResultsBuff)
            paramTp = paramTp.subst(ar.subst.from, ar.subst.to)

          val res = if (paramFailed || (paramTp.isError && {paramFailed = true; true})) SearchFailure else inferImplicit(fun, paramTp, context.reportErrors, false, context)
          argResultsBuff += res

          if (res != SearchFailure) {
            argBuff += mkArg(res.tree, param.name)
          } else {
            mkArg = mkNamedArg // don't pass the default argument (if any) here, but start emitting named arguments for the following args
            if (!param.hasDefault && !paramFailed) {
              context.errBuffer.find(_.kind == ErrorKinds.Divergent) match {
                case Some(divergentImplicit) =>
                  // DivergentImplicit error has higher priority than "no implicit found"
                  // no need to issue the problem again if we are still in silent mode
                  if (context.reportErrors) {
                    context.issue(divergentImplicit)
                    context.condBufferFlush(_.kind  == ErrorKinds.Divergent)
                  }
                case None =>
                  NoImplicitFoundError(fun, param)
              }
              paramFailed = true
            }
            /* else {
             TODO: alternative (to expose implicit search failure more) -->
             resolve argument, do type inference, keep emitting positional args, infer type params based on default value for arg
             for (ar <- argResultsBuff) ar.subst traverse defaultVal
             val targs = exprTypeArgs(context.undetparams, defaultVal.tpe, paramTp)
             substExpr(tree, tparams, targs, pt)
            }*/
          }
        }

        val args = argBuff.toList
        for (ar <- argResultsBuff) {
          ar.subst traverse fun
          for (arg <- args) ar.subst traverse arg
        }

        new ApplyToImplicitArgs(fun, args) setPos fun.pos
      case ErrorType =>
        fun
    }

    def inferView(tree: Tree, from: Type, to: Type, reportAmbiguous: Boolean): Tree =
      inferView(tree, from, to, reportAmbiguous, true)

    /** Infer an implicit conversion (``view'') between two types.
     *  @param tree             The tree which needs to be converted.
     *  @param from             The source type of the conversion
     *  @param to               The target type of the conversion
     *  @param reportAmbiguous  Should ambiguous implicit errors be reported?
     *                          False iff we search for a view to find out
     *                          whether one type is coercible to another.
     *  @param saveErrors       Should ambiguous and divergent implicit errors that were buffered
     *                          during the inference of a view be put into the original buffer.
     *                          False iff we don't care about them.
     */
    def inferView(tree: Tree, from: Type, to: Type, reportAmbiguous: Boolean, saveErrors: Boolean): Tree = {
      debuglog("infer view from "+from+" to "+to)//debug
      if (isPastTyper) EmptyTree
      else from match {
        case MethodType(_, _) => EmptyTree
        case OverloadedType(_, _) => EmptyTree
        case PolyType(_, _) => EmptyTree
        case _ =>
          def wrapImplicit(from: Type): Tree = {
            val result = inferImplicit(tree, functionType(List(from), to), reportAmbiguous, true, context, saveErrors)
            if (result.subst != EmptyTreeTypeSubstituter) {
              result.subst traverse tree
              notifyUndetparamsInferred(result.subst.from, result.subst.to)
            }
            result.tree
          }
          val result = wrapImplicit(from)
          if (result != EmptyTree) result
          else wrapImplicit(byNameType(from))
      }
    }

    import infer._

    private var namerCache: Namer = null
    def namer = {
      if ((namerCache eq null) || namerCache.context != context)
        namerCache = newNamer(context)
      namerCache
    }

    var context = context0
    def context1 = context

    def dropExistential(tp: Type): Type = tp match {
      case ExistentialType(tparams, tpe) =>
        new SubstWildcardMap(tparams).apply(tp)
      case TypeRef(_, sym, _) if sym.isAliasType =>
        val tp0 = tp.normalize
        val tp1 = dropExistential(tp0)
        if (tp1 eq tp0) tp else tp1
      case _ => tp
    }

    /** Check that <code>tree</code> is a stable expression.
     *
     *  @param tree ...
     *  @return     ...
     */
    def checkStable(tree: Tree): Tree =
      if (treeInfo.isExprSafeToInline(tree)) tree
      else if (tree.isErrorTyped) tree
      else UnstableTreeError(tree)

    /** Would tree be a stable (i.e. a pure expression) if the type
     *  of its symbol was not volatile?
     */
    protected def isStableExceptVolatile(tree: Tree) = {
      tree.hasSymbol && tree.symbol != NoSymbol && tree.tpe.isVolatile &&
      { val savedTpe = tree.symbol.info
        val savedSTABLE = tree.symbol getFlag STABLE
        tree.symbol setInfo AnyRefClass.tpe
        tree.symbol setFlag STABLE
        val result = treeInfo.isExprSafeToInline(tree)
        tree.symbol setInfo savedTpe
        tree.symbol setFlag savedSTABLE
        result
      }
    }
    def isNonRefinementClassType(tpe: Type) = tpe match {
      case SingleType(_, sym) => sym.isModuleClass
      case TypeRef(_, sym, _) => sym.isClass && !sym.isRefinementClass
      case ErrorType          => true
      case _                  => false
    }
    private def errorNotClass(tpt: Tree, found: Type)  = { ClassTypeRequiredError(tpt, found); false }
    private def errorNotStable(tpt: Tree, found: Type) = { TypeNotAStablePrefixError(tpt, found); false }

    /** Check that `tpt` refers to a non-refinement class type */
    def checkClassType(tpt: Tree): Boolean = {
      val tpe = unwrapToClass(tpt.tpe)
      isNonRefinementClassType(tpe) || errorNotClass(tpt, tpe)
    }

    /** Check that `tpt` refers to a class type with a stable prefix. */
    def checkStablePrefixClassType(tpt: Tree): Boolean = {
      val tpe = unwrapToStableClass(tpt.tpe)
      def prefixIsStable = {
        def checkPre = tpe match {
          case TypeRef(pre, _, _) => pre.isStable || errorNotStable(tpt, pre)
          case _                  => false
        }
        // A type projection like X#Y can get by the stable check if the
        // prefix is singleton-bounded, so peek at the tree too.
        def checkTree = tpt match {
          case SelectFromTypeTree(qual, _)  => isSingleType(qual.tpe) || errorNotClass(tpt, tpe)
          case _                            => true
        }
        checkPre && checkTree
      }

      (    (isNonRefinementClassType(tpe) || errorNotClass(tpt, tpe))
        && (isPastTyper || prefixIsStable)
      )
    }

    /** Check that type <code>tp</code> is not a subtype of itself.
     *
     *  @param pos ...
     *  @param tp  ...
     *  @return    <code>true</code> if <code>tp</code> is not a subtype of itself.
     */
    def checkNonCyclic(pos: Position, tp: Type): Boolean = {
      def checkNotLocked(sym: Symbol) = {
        sym.initialize
        sym.lockOK || { CyclicAliasingOrSubtypingError(pos, sym); false }
      }
      tp match {
        case TypeRef(pre, sym, args) =>
          checkNotLocked(sym) &&
          ((!sym.isNonClassType) || checkNonCyclic(pos, appliedType(pre.memberInfo(sym), args), sym))
          // @M! info for a type ref to a type parameter now returns a polytype
          // @M was: checkNonCyclic(pos, pre.memberInfo(sym).subst(sym.typeParams, args), sym)

        case SingleType(pre, sym) =>
          checkNotLocked(sym)
/*
        case TypeBounds(lo, hi) =>
          var ok = true
          for (t <- lo) ok = ok & checkNonCyclic(pos, t)
          ok
*/
        case st: SubType =>
          checkNonCyclic(pos, st.supertype)
        case ct: CompoundType =>
          ct.parents forall (x => checkNonCyclic(pos, x))
        case _ =>
          true
      }
    }

    def checkNonCyclic(pos: Position, tp: Type, lockedSym: Symbol): Boolean = try {
      if (!lockedSym.lock(CyclicReferenceError(pos, lockedSym))) false
      else checkNonCyclic(pos, tp)
    } finally {
      lockedSym.unlock()
    }

    def checkNonCyclic(sym: Symbol) {
      if (!checkNonCyclic(sym.pos, sym.tpe)) sym.setInfo(ErrorType)
    }

    def checkNonCyclic(defn: Tree, tpt: Tree) {
      if (!checkNonCyclic(defn.pos, tpt.tpe, defn.symbol)) {
        tpt.tpe = ErrorType
        defn.symbol.setInfo(ErrorType)
      }
    }

    def checkParamsConvertible(tree: Tree, tpe0: Type) {
      def checkParamsConvertible0(tpe: Type) =
        tpe match {
          case MethodType(formals, restpe) =>
            /*
            if (formals.exists(_.typeSymbol == ByNameParamClass) && formals.length != 1)
              error(pos, "methods with `=>`-parameter can be converted to function values only if they take no other parameters")
            if (formals exists (isRepeatedParamType(_)))
              error(pos, "methods with `*`-parameters cannot be converted to function values");
            */
            if (restpe.isDependent)
              DependentMethodTpeConversionToFunctionError(tree, tpe)
            checkParamsConvertible(tree, restpe)
          case _ =>
        }
      checkParamsConvertible0(tpe0)
    }

    /** Check that type of given tree does not contain local or private
     *  components.
     */
    object checkNoEscaping extends TypeMap {
      private var owner: Symbol = _
      private var scope: Scope = _
      private var hiddenSymbols: List[Symbol] = _

      /** Check that type <code>tree</code> does not refer to private
       *  components unless itself is wrapped in something private
       *  (<code>owner</code> tells where the type occurs).
       *
       *  @param owner ...
       *  @param tree  ...
       *  @return      ...
       */
      def privates[T <: Tree](owner: Symbol, tree: T): T =
        check(owner, EmptyScope, WildcardType, tree)

      /** Check that type <code>tree</code> does not refer to entities
       *  defined in scope <code>scope</code>.
       *
       *  @param scope ...
       *  @param pt    ...
       *  @param tree  ...
       *  @return      ...
       */
      def locals[T <: Tree](scope: Scope, pt: Type, tree: T): T =
        check(NoSymbol, scope, pt, tree)

      private def check[T <: Tree](owner: Symbol, scope: Scope, pt: Type, tree: T): T = {
        this.owner = owner
        this.scope = scope
        hiddenSymbols = List()
        val tp1 = apply(tree.tpe)
        if (hiddenSymbols.isEmpty) tree setType tp1
        else if (hiddenSymbols exists (_.isErroneous)) HiddenSymbolWithError(tree)
        else if (isFullyDefined(pt)) tree setType pt
        else if (tp1.typeSymbol.isAnonymousClass)
          check(owner, scope, pt, tree setType tp1.typeSymbol.classBound)
        else if (owner == NoSymbol)
          tree setType packSymbols(hiddenSymbols.reverse, tp1)
        else if (!phase.erasedTypes) { // privates
          val badSymbol = hiddenSymbols.head
          SymbolEscapesScopeError(tree, badSymbol)
        } else tree
      }

      def addHidden(sym: Symbol) =
        if (!(hiddenSymbols contains sym)) hiddenSymbols = sym :: hiddenSymbols

      override def apply(t: Type): Type = {
        def checkNoEscape(sym: Symbol) {
          if (sym.isPrivate && !sym.hasFlag(SYNTHETIC_PRIVATE)) {
            var o = owner
            while (o != NoSymbol && o != sym.owner && o != sym.owner.linkedClassOfClass &&
                   !o.isLocal && !o.isPrivate &&
                   !o.privateWithin.hasTransOwner(sym.owner))
              o = o.owner
            if (o == sym.owner || o == sym.owner.linkedClassOfClass)
              addHidden(sym)
          } else if (sym.owner.isTerm && !sym.isTypeParameterOrSkolem) {
            var e = scope.lookupEntry(sym.name)
            var found = false
            while (!found && (e ne null) && e.owner == scope) {
              if (e.sym == sym) {
                found = true
                addHidden(sym)
              } else {
                e = scope.lookupNextEntry(e)
              }
            }
          }
        }
        mapOver(
          t match {
            case TypeRef(_, sym, args) =>
              checkNoEscape(sym)
              if (!hiddenSymbols.isEmpty && hiddenSymbols.head == sym &&
                  sym.isAliasType && sameLength(sym.typeParams, args)) {
                hiddenSymbols = hiddenSymbols.tail
                t.normalize
              } else t
            case SingleType(_, sym) =>
              checkNoEscape(sym)
              t
            case _ =>
              t
          })
      }
    }

    def reenterValueParams(vparamss: List[List[ValDef]]) {
      for (vparams <- vparamss)
        for (vparam <- vparams)
          vparam.symbol = context.scope enter vparam.symbol
    }

    def reenterTypeParams(tparams: List[TypeDef]): List[Symbol] =
      for (tparam <- tparams) yield {
        tparam.symbol = context.scope enter tparam.symbol
        tparam.symbol.deSkolemize
      }

    /** The qualifying class
     *  of a this or super with prefix <code>qual</code>.
     *  packageOk is equal false when qualifying class symbol
     */
    def qualifyingClass(tree: Tree, qual: Name, packageOK: Boolean) =
      context.enclClass.owner.ownerChain.find(o => qual.isEmpty || o.isClass && o.name == qual) match {
        case Some(c) if packageOK || !c.isPackageClass => c
        case _                                         => QualifyingClassError(tree, qual) ; NoSymbol
      }

    /** The typer for an expression, depending on where we are. If we are before a superclass
     *  call, this is a typer over a constructor context; otherwise it is the current typer.
     */
    @inline
    final def constrTyperIf(inConstr: Boolean): Typer =
      if (inConstr) {
        assert(context.undetparams.isEmpty, context.undetparams)
        newTyper(context.makeConstructorContext)
      } else this

    @inline
    final def withCondConstrTyper[T](inConstr: Boolean)(f: Typer => T): T =
      if (inConstr) {
        assert(context.undetparams.isEmpty, context.undetparams)
        val c = context.makeConstructorContext
        typerWithLocalContext(c)(f)
      } else {
        f(this)
      }

    @inline
    final def typerWithCondLocalContext[T](c: => Context)(cond: Boolean)(f: Typer => T): T =
      if (cond) typerWithLocalContext(c)(f) else f(this)

    @inline
    final def typerWithLocalContext[T](c: Context)(f: Typer => T): T = {
      val res = f(newTyper(c))
      if (c.hasErrors)
        context.updateBuffer(c.flushAndReturnBuffer())
      res
    }

    @inline
    final def typerReportAnyContextErrors[T](c: Context)(f: Typer => T): T = {
      val res = f(newTyper(c))
      if (c.hasErrors)
        context.issue(c.errBuffer.head)
      res
    }

    @inline
    final def withSavedContext[T](c: Context)(f: => T) = {
      val savedErrors = c.flushAndReturnBuffer()
      val res = f
      c.updateBuffer(savedErrors)
      res
    }

    /** The typer for a label definition. If this is part of a template we
     *  first have to enter the label definition.
     */
    def labelTyper(ldef: LabelDef): Typer =
      if (ldef.symbol == NoSymbol) { // labeldef is part of template
        val typer1 = newTyper(context.makeNewScope(ldef, context.owner))
        typer1.enterLabelDef(ldef)
        typer1
      } else this

    final val xtypes = false

    /** Is symbol defined and not stale?
     */
    def reallyExists(sym: Symbol) = {
      if (isStale(sym)) sym.setInfo(NoType)
      sym.exists
    }

    /** A symbol is stale if it is toplevel, to be loaded from a classfile, and
     *  the classfile is produced from a sourcefile which is compiled in the current run.
     */
    def isStale(sym: Symbol): Boolean = {
      sym.rawInfo.isInstanceOf[loaders.ClassfileLoader] && {
        sym.rawInfo.load(sym)
        (sym.sourceFile ne null) &&
        (currentRun.compiledFiles contains sym.sourceFile.path)
      }
    }

    /** Does the context of tree <code>tree</code> require a stable type?
     */
    private def isStableContext(tree: Tree, mode: Int, pt: Type) =
      isNarrowable(tree.tpe) && ((mode & (EXPRmode | LHSmode)) == EXPRmode) &&
      (xtypes ||
      (pt.isStable ||
       (mode & QUALmode) != 0 && !tree.symbol.isConstant ||
       pt.typeSymbol.isAbstractType && pt.bounds.lo.isStable && !(tree.tpe <:< pt)) ||
       pt.typeSymbol.isRefinementClass && !(tree.tpe <:< pt))

    /** Make symbol accessible. This means:
     *  If symbol refers to package object, insert `.package` as second to last selector.
     *  (exception for some symbols in scala package which are dealiased immediately)
     *  Call checkAccessible, which sets tree's attributes.
     *  Also note that checkAccessible looks up sym on pre without checking that pre is well-formed
     *  (illegal type applications in pre will be skipped -- that's why typedSelect wraps the resulting tree in a TreeWithDeferredChecks)
     *  @return modified tree and new prefix type
     */
    private def makeAccessible(tree: Tree, sym: Symbol, pre: Type, site: Tree): (Tree, Type) =
      if (isInPackageObject(sym, pre.typeSymbol)) {
        if (pre.typeSymbol == ScalaPackageClass && sym.isTerm) {
          // short cut some aliases. It seems pattern matching needs this
          // to notice exhaustiveness and to generate good code when
          // List extractors are mixed with :: patterns. See Test5 in lists.scala.
          def dealias(sym: Symbol) =
            (atPos(tree.pos) {gen.mkAttributedRef(sym)}, sym.owner.thisType)
          sym.name match {
            case nme.List => return dealias(ListModule)
            case nme.Seq  => return dealias(SeqModule)
            case nme.Nil  => return dealias(NilModule)
            case _ =>
          }
        }
        val qual = typedQualifier { atPos(tree.pos.makeTransparent) {
          tree match {
            case Ident(_) => Ident(nme.PACKAGEkw)
            case Select(qual, _) => Select(qual, nme.PACKAGEkw)
            case SelectFromTypeTree(qual, _) => Select(qual, nme.PACKAGEkw)
          }
        }}
        val tree1 = atPos(tree.pos) {
          tree match {
            case Ident(name) => Select(qual, name)
            case Select(_, name) => Select(qual, name)
            case SelectFromTypeTree(_, name) => SelectFromTypeTree(qual, name)
          }
        }
        (checkAccessible(tree1, sym, qual.tpe, qual), qual.tpe)
      } else {
        (checkAccessible(tree, sym, pre, site), pre)
      }

    /** Is `sym` defined in package object of package `pkg`?
     */
    private def isInPackageObject(sym: Symbol, pkg: Symbol) =
      pkg.isPackageClass && {
        sym.alternatives forall { sym =>
          !sym.owner.isPackage && {
            sym.owner.isPackageObjectClass &&
            sym.owner.owner == pkg ||
            pkg.isInitialized && {
              // need to be careful here to not get a cyclic reference during bootstrap
              val pkgobj = pkg.info.member(nme.PACKAGEkw)
              pkgobj.isInitialized &&
              (pkgobj.info.member(sym.name).alternatives contains sym)
            }
          }
        }
      }

    /** Post-process an identifier or selection node, performing the following:
     *  1. Check that non-function pattern expressions are stable
     *  2. Check that packages and static modules are not used as values
     *  3. Turn tree type into stable type if possible and required by context.
     *  4. Give getClass calls a more precise type based on the type of the target of the call.
     */
    private def stabilize(tree: Tree, pre: Type, mode: Int, pt: Type): Tree = {
      if (tree.symbol.isOverloaded && !inFunMode(mode))
        inferExprAlternative(tree, pt)

      val sym = tree.symbol
      def fail() = NotAValueError(tree, sym)

      if (tree.isErrorTyped) tree
      else if ((mode & (PATTERNmode | FUNmode)) == PATTERNmode && tree.isTerm) { // (1)
        if (sym.isValue) {
          val tree1 = checkStable(tree)
          // A module reference in a pattern has type Foo.type, not "object Foo"
          if (sym.isModule && !sym.isMethod) tree1 setType singleType(pre, sym)
          else tree1
        }
        else fail()
      } else if ((mode & (EXPRmode | QUALmode)) == EXPRmode && !sym.isValue && !phase.erasedTypes) { // (2)
        fail()
      } else {
        if (sym.isStable && pre.isStable && !isByNameParamType(tree.tpe) &&
            (isStableContext(tree, mode, pt) || sym.isModule && !sym.isMethod))
          tree.setType(singleType(pre, sym))
        // To fully benefit from special casing the return type of
        // getClass, we have to catch it immediately so expressions
        // like x.getClass().newInstance() are typed with the type of x.
        else if (  tree.symbol.name == nme.getClass_
                && tree.tpe.params.isEmpty
                // TODO: If the type of the qualifier is inaccessible, we can cause private types
                // to escape scope here, e.g. pos/t1107.  I'm not sure how to properly handle this
                // so for now it requires the type symbol be public.
                && pre.typeSymbol.isPublic)
          tree setType MethodType(Nil, getClassReturnType(pre))
        else
          tree
      }
    }

    private def isNarrowable(tpe: Type): Boolean = unwrapWrapperTypes(tpe) match {
      case TypeRef(_, _, _) | RefinedType(_, _) => true
      case _                                    => !phase.erasedTypes
    }

    /**
     *  @param tree ...
     *  @param mode ...
     *  @param pt   ...
     *  @return     ...
     */
    def stabilizeFun(tree: Tree, mode: Int, pt: Type): Tree = {
      val sym = tree.symbol
      val pre = tree match {
        case Select(qual, _) => qual.tpe
        case _ => NoPrefix
      }
      if (tree.tpe.isInstanceOf[MethodType] && pre.isStable && sym.tpe.params.isEmpty &&
          (isStableContext(tree, mode, pt) || sym.isModule))
        tree.setType(MethodType(List(), singleType(pre, sym))) // TODO: should this be a NullaryMethodType?
      else tree
    }

    /** The member with given name of given qualifier tree */
    def member(qual: Tree, name: Name) = {
      def callSiteWithinClass(clazz: Symbol) = context.enclClass.owner hasTransOwner clazz
      val includeLocals = qual.tpe match {
        case ThisType(clazz) if callSiteWithinClass(clazz)                => true
        case SuperType(clazz, _) if callSiteWithinClass(clazz.typeSymbol) => true
        case _                                                            => phase.next.erasedTypes
      }
      if (includeLocals) qual.tpe member name
      else qual.tpe nonLocalMember name
    }

    def silent[T](op: Typer => T,
                  reportAmbiguousErrors: Boolean = context.ambiguousErrors,
                  newtree: Tree = context.tree): SilentResult[T] = {
      val rawTypeStart = Statistics.startCounter(rawTypeFailed)
      val findMemberStart = Statistics.startCounter(findMemberFailed)
      val subtypeStart = Statistics.startCounter(subtypeFailed)
      val failedSilentStart = Statistics.startTimer(failedSilentNanos)
      def stopStats() = {
        Statistics.stopCounter(rawTypeFailed, rawTypeStart)
        Statistics.stopCounter(findMemberFailed, findMemberStart)
        Statistics.stopCounter(subtypeFailed, subtypeStart)
        Statistics.stopTimer(failedSilentNanos, failedSilentStart)
      }
      try {
        if (context.reportErrors ||
            reportAmbiguousErrors != context.ambiguousErrors ||
            newtree != context.tree) {
          val context1 = context.makeSilent(reportAmbiguousErrors, newtree)
          context1.undetparams = context.undetparams
          context1.savedTypeBounds = context.savedTypeBounds
          context1.namedApplyBlockInfo = context.namedApplyBlockInfo
          val typer1 = newTyper(context1)
          val result = op(typer1)
          context.undetparams = context1.undetparams
          context.savedTypeBounds = context1.savedTypeBounds
          context.namedApplyBlockInfo = context1.namedApplyBlockInfo
          if (context1.hasErrors) {
            stopStats()
            SilentTypeError(context1.errBuffer.head)
          } else SilentResultValue(result)
        } else {
          assert(context.bufferErrors || isPastTyper, "silent mode is not available past typer")
          withSavedContext(context){
            val res = op(this)
            val errorsToReport = context.flushAndReturnBuffer()
            if (errorsToReport.isEmpty) SilentResultValue(res) else SilentTypeError(errorsToReport.head)
          }
        }
      } catch {
        case ex: CyclicReference => throw ex
        case ex: TypeError =>
          // fallback in case TypeError is still thrown
          // @H this happens for example in cps annotation checker
          stopStats()
          SilentTypeError(TypeErrorWrapper(ex))
      }
    }

    /** Check whether feature given by `featureTrait` is enabled.
     *  If it is not, issue an error or a warning depending on whether the feature is required.
     *  @param  construct  A string expression that is substituted for "#" in the feature description string
     *  @param  immediate  When set, feature check is run immediately, otherwise it is run
     *                     at the end of the typechecking run for the enclosing unit. This
     *                     is done to avoid potential cyclic reference errors by implicits
     *                     that are forced too early.
     *  @return if feature check is run immediately: true if feature is enabled, false otherwise
     *          if feature check is delayed or suppressed because we are past typer: true
     */
    def checkFeature(pos: Position, featureTrait: Symbol, construct: => String = "", immediate: Boolean = false): Boolean =
      if (isPastTyper) true
      else {
        val nestedOwners =
          featureTrait.owner.ownerChain.takeWhile(_ != languageFeatureModule.moduleClass).reverse
        val featureName = (nestedOwners map (_.name + ".")).mkString + featureTrait.name
        def action(): Boolean = {
          def hasImport = inferImplicit(EmptyTree: Tree, featureTrait.tpe, true, false, context) != SearchFailure
          def hasOption = settings.language.value exists (s => s == featureName || s == "_")
          val OK = hasImport || hasOption
          if (!OK) {
            val Some(AnnotationInfo(_, List(Literal(Constant(featureDesc: String)), Literal(Constant(required: Boolean))), _)) =
              featureTrait getAnnotation LanguageFeatureAnnot
            val req = if (required) "needs to" else "should"
            var raw = featureDesc + " " + req + " be enabled\n" +
              "by making the implicit value language." + featureName + " visible."
            if (!(currentRun.reportedFeature contains featureTrait))
              raw += "\nThis can be achieved by adding the import clause 'import language." + featureName + "'\n" +
                "or by setting the compiler option -language:" + featureName + ".\n" +
                "See the Scala docs for value scala.language." + featureName + " for a discussion\n" +
                "why the feature " + req + " be explicitly enabled."
            currentRun.reportedFeature += featureTrait
            val msg = raw replace ("#", construct)
            if (required) unit.error(pos, msg)
            else currentRun.featureWarnings.warn(pos, msg)
          }
          OK
        }
        if (immediate) {
          action()
        } else {
          unit.toCheck += action
          true
        }
      }

    def checkExistentialsFeature(pos: Position, tpe: Type, prefix: String) = tpe match {
      case extp: ExistentialType if !extp.isRepresentableWithWildcards =>
        checkFeature(pos, ExistentialsFeature, prefix+" "+tpe)
      case _ =>
    }

    /** Perform the following adaptations of expression, pattern or type `tree` wrt to
     *  given mode `mode` and given prototype `pt`:
     *  (-1) For expressions with annotated types, let AnnotationCheckers decide what to do
     *  (0) Convert expressions with constant types to literals (unless in interactive/scaladoc mode)
     *  (1) Resolve overloading, unless mode contains FUNmode
     *  (2) Apply parameterless functions
     *  (3) Apply polymorphic types to fresh instances of their type parameters and
     *      store these instances in context.undetparams,
     *      unless followed by explicit type application.
     *  (4) Do the following to unapplied methods used as values:
     *  (4.1) If the method has only implicit parameters pass implicit arguments
     *  (4.2) otherwise, if `pt` is a function type and method is not a constructor,
     *        convert to function by eta-expansion,
     *  (4.3) otherwise, if the method is nullary with a result type compatible to `pt`
     *        and it is not a constructor, apply it to ()
     *  otherwise issue an error
     *  (5) Convert constructors in a pattern as follows:
     *  (5.1) If constructor refers to a case class factory, set tree's type to the unique
     *        instance of its primary constructor that is a subtype of the expected type.
     *  (5.2) If constructor refers to an extractor, convert to application of
     *        unapply or unapplySeq method.
     *
     *  (6) Convert all other types to TypeTree nodes.
     *  (7) When in TYPEmode but not FUNmode or HKmode, check that types are fully parameterized
     *      (7.1) In HKmode, higher-kinded types are allowed, but they must have the expected kind-arity
     *  (8) When in both EXPRmode and FUNmode, add apply method calls to values of object type.
     *  (9) If there are undetermined type variables and not POLYmode, infer expression instance
     *  Then, if tree's type is not a subtype of expected type, try the following adaptations:
     *  (10) If the expected type is Byte, Short or Char, and the expression
     *      is an integer fitting in the range of that type, convert it to that type.
     *  (11) Widen numeric literals to their expected type, if necessary
     *  (12) When in mode EXPRmode, convert E to { E; () } if expected type is scala.Unit.
     *  (13) When in mode EXPRmode, apply AnnotationChecker conversion if expected type is annotated.
     *  (14) When in mode EXPRmode, apply a view
     *  If all this fails, error
     */
    protected def adapt(tree: Tree, mode: Int, pt: Type, original: Tree = EmptyTree): Tree = {

      def adaptToImplicitMethod(mt: MethodType): Tree = {
        if (context.undetparams.nonEmpty) { // (9) -- should revisit dropped condition `(mode & POLYmode) == 0`
          // dropped so that type args of implicit method are inferred even if polymorphic expressions are allowed
          // needed for implicits in 2.8 collection library -- maybe once #3346 is fixed, we can reinstate the condition?
            context.undetparams = inferExprInstance(tree, context.extractUndetparams(), pt,
              // approximate types that depend on arguments since dependency on implicit argument is like dependency on type parameter
              mt.approximate,
              keepNothings = false,
              useWeaklyCompatible = true) // #3808
        }

        // avoid throwing spurious DivergentImplicit errors
        if (context.hasErrors)
          return setError(tree)

        withCondConstrTyper(treeInfo.isSelfOrSuperConstrCall(tree)){ typer1 =>
          if (original != EmptyTree && pt != WildcardType)
            typer1.silent(tpr => {
              val withImplicitArgs = tpr.applyImplicitArgs(tree)
              if (tpr.context.hasErrors) tree // silent will wrap it in SilentTypeError anyway
              else tpr.typed(withImplicitArgs, mode, pt)
            }) match {
              case SilentResultValue(result) =>
                result
              case _ =>
                debuglog("fallback on implicits: " + tree + "/" + resetAllAttrs(original))
                val tree1 = typed(resetAllAttrs(original), mode, WildcardType)
                tree1.tpe = addAnnotations(tree1, tree1.tpe)
                if (tree1.isEmpty) tree1 else adapt(tree1, mode, pt, EmptyTree)
            }
          else
            typer1.typed(typer1.applyImplicitArgs(tree), mode, pt)
        }
      }

      def instantiateToMethodType(mt: MethodType): Tree = {
        val meth = tree match {
          // a partial named application is a block (see comment in EtaExpansion)
          case Block(_, tree1) => tree1.symbol
          case _               => tree.symbol
        }
        if (!meth.isConstructor && !meth.isTermMacro && isFunctionType(pt)) { // (4.2)
          debuglog("eta-expanding " + tree + ":" + tree.tpe + " to " + pt)
          checkParamsConvertible(tree, tree.tpe)
          val tree0 = etaExpand(context.unit, tree)
          // println("eta "+tree+" ---> "+tree0+":"+tree0.tpe+" undet: "+context.undetparams+ " mode: "+Integer.toHexString(mode))

          if (context.undetparams.nonEmpty) {
            // #2624: need to infer type arguments for eta expansion of a polymorphic method
            // context.undetparams contains clones of meth.typeParams (fresh ones were generated in etaExpand)
            // need to run typer on tree0, since etaExpansion sets the tpe's of its subtrees to null
            // can't type with the expected type, as we can't recreate the setup in (3) without calling typed
            // (note that (3) does not call typed to do the polymorphic type instantiation --
            //  it is called after the tree has been typed with a polymorphic expected result type)
            instantiate(typed(tree0, mode, WildcardType), mode, pt)
          } else
            typed(tree0, mode, pt)
        } else if (!meth.isConstructor && mt.params.isEmpty) { // (4.3)
          adapt(typed(Apply(tree, List()) setPos tree.pos), mode, pt, original)
        } else if (context.implicitsEnabled) {
          MissingArgsForMethodTpeError(tree, meth)
        } else {
          setError(tree)
        }
      }

      def adaptType(): Tree = {
        if (inFunMode(mode)) {
          // [Eugene++] the commented line below makes sense for typechecking, say, TypeApply(Ident(`some abstract type symbol`), List(...))
          // because otherwise Ident will have its tpe set to a TypeRef, not to a PolyType, and `typedTypeApply` will fail
          // but this needs additional investigation, because it crashes t5228, gadts1 and maybe something else
          // tree setType tree.tpe.normalize
          tree
        } else if (tree.hasSymbol && !tree.symbol.typeParams.isEmpty && !inHKMode(mode) &&
          !(tree.symbol.isJavaDefined && context.unit.isJava)) { // (7)
          // @M When not typing a higher-kinded type ((mode & HKmode) == 0)
          // or raw type (tree.symbol.isJavaDefined && context.unit.isJava), types must be of kind *,
          // and thus parameterized types must be applied to their type arguments
          // @M TODO: why do kind-* tree's have symbols, while higher-kinded ones don't?
          MissingTypeParametersError(tree)
        } else if ( // (7.1) @M: check kind-arity
        // @M: removed check for tree.hasSymbol and replace tree.symbol by tree.tpe.symbol (TypeTree's must also be checked here, and they don't directly have a symbol)
        (inHKMode(mode)) &&
          // @M: don't check tree.tpe.symbol.typeParams. check tree.tpe.typeParams!!!
          // (e.g., m[Int] --> tree.tpe.symbol.typeParams.length == 1, tree.tpe.typeParams.length == 0!)
          !sameLength(tree.tpe.typeParams, pt.typeParams) &&
          !(tree.tpe.typeSymbol == AnyClass ||
            tree.tpe.typeSymbol == NothingClass ||
            pt == WildcardType)) {
          // Check that the actual kind arity (tree.symbol.typeParams.length) conforms to the expected
          // kind-arity (pt.typeParams.length). Full checks are done in checkKindBounds in Infer.
          // Note that we treat Any and Nothing as kind-polymorphic.
          // We can't perform this check when typing type arguments to an overloaded method before the overload is resolved
          // (or in the case of an error type) -- this is indicated by pt == WildcardType (see case TypeApply in typed1).
          KindArityMismatchError(tree, pt)
        } else tree match { // (6)
          case TypeTree() => tree
          case _          => TypeTree(tree.tpe) setOriginal tree
        }
      }

      /**
       * To deal with the type slack between actual (run-time) types and statically known types, for each abstract type T,
       * reflect its variance as a skolem that is upper-bounded by T (covariant position), or lower-bounded by T (contravariant).
       *
       * Consider the following example:
       *
       *  class AbsWrapperCov[+A]
       *  case class Wrapper[B](x: Wrapped[B]) extends AbsWrapperCov[B]
       *
       *  def unwrap[T](x: AbsWrapperCov[T]): Wrapped[T] = x match {
       *    case Wrapper(wrapped) => // Wrapper's type parameter must not be assumed to be equal to T, it's *upper-bounded* by it
       *      wrapped // : Wrapped[_ <: T]
       *  }
       *
       * this method should type check if and only if Wrapped is covariant in its type parameter
       *
       * when inferring Wrapper's type parameter B from x's type AbsWrapperCov[T],
       * we must take into account that x's actual type is AbsWrapperCov[Tactual] forSome {type Tactual <: T}
       * as AbsWrapperCov is covariant in A -- in other words, we must not assume we know T exactly, all we know is its upper bound
       *
       * since method application is the only way to generate this slack between run-time and compile-time types (TODO: right!?),
       * we can simply replace skolems that represent method type parameters as seen from the method's body
       * by other skolems that are (upper/lower)-bounded by that type-parameter skolem
       * (depending on the variance position of the skolem in the statically assumed type of the scrutinee, pt)
       *
       * see test/files/../t5189*.scala
       */
      def adaptConstrPattern(): Tree = { // (5)
        def hasUnapplyMember(tp: Type) = reallyExists(unapplyMember(tp))
        val overloadedExtractorOfObject = tree.symbol filter (sym => hasUnapplyMember(sym.tpe))
        // if the tree's symbol's type does not define an extractor, maybe the tree's type does
        // this is the case when we encounter an arbitrary tree as the target of an unapply call (rather than something that looks like a constructor call)
        // (for now, this only happens due to wrapClassTagUnapply, but when we support parameterized extractors, it will become more common place)
        val extractor = overloadedExtractorOfObject orElse unapplyMember(tree.tpe)
        if (extractor != NoSymbol) {
          // if we did some ad-hoc overloading resolution, update the tree's symbol
          // do not update the symbol if the tree's symbol's type does not define an unapply member
          // (e.g. since it's some method that returns an object with an unapply member)
          if (overloadedExtractorOfObject != NoSymbol)
            tree setSymbol overloadedExtractorOfObject

          tree.tpe match {
            case OverloadedType(pre, alts) => tree.tpe = overloadedType(pre, alts filter (alt => hasUnapplyMember(alt.tpe)))
            case _ =>
          }
          val unapply = unapplyMember(extractor.tpe)
          val clazz = unapplyParameterType(unapply)

          if (unapply.isCase && clazz.isCase && !(clazz.ancestors exists (_.isCase))) {
            // convert synthetic unapply of case class to case class constructor
            val prefix = tree.tpe.prefix
            val tree1 = TypeTree(clazz.primaryConstructor.tpe.asSeenFrom(prefix, clazz.owner))
              .setOriginal(tree)

            val skolems = new mutable.ListBuffer[TypeSymbol]
            object variantToSkolem extends VariantTypeMap {
              def apply(tp: Type) = mapOver(tp) match {
                case TypeRef(NoPrefix, tpSym, Nil) if variance != 0 && tpSym.isTypeParameterOrSkolem && tpSym.owner.isTerm =>
                  val bounds = if (variance == 1) TypeBounds.upper(tpSym.tpe) else TypeBounds.lower(tpSym.tpe)
                  // origin must be the type param so we can deskolemize
                  val skolem = context.owner.newGADTSkolem(unit.freshTypeName("?"+tpSym.name), tpSym, bounds)
                  // println("mapping "+ tpSym +" to "+ skolem + " : "+ bounds +" -- pt= "+ pt +" in "+ context.owner +" at "+ context.tree )
                  skolems += skolem
                  skolem.tpe
                case tp1 => tp1
              }
            }

            // have to open up the existential and put the skolems in scope
            // can't simply package up pt in an ExistentialType, because that takes us back to square one (List[_ <: T] == List[T] due to covariance)
            val ptSafe   = variantToSkolem(pt) // TODO: pt.skolemizeExistential(context.owner, tree) ?
            val freeVars = skolems.toList

            // use "tree" for the context, not context.tree: don't make another CaseDef context,
            // as instantiateTypeVar's bounds would end up there
            val ctorContext = context.makeNewScope(tree, context.owner)
            freeVars foreach ctorContext.scope.enter
            newTyper(ctorContext).infer.inferConstructorInstance(tree1, clazz.typeParams, ptSafe)

            // simplify types without losing safety,
            // so that error messages don't unnecessarily refer to skolems
            val extrapolate = new ExistentialExtrapolation(freeVars) extrapolate (_: Type)
            val extrapolated = tree1.tpe match {
              case MethodType(ctorArgs, res) => // ctorArgs are actually in a covariant position, since this is the type of the subpatterns of the pattern represented by this Apply node
                ctorArgs foreach (p => p.info = extrapolate(p.info)) // no need to clone, this is OUR method type
                copyMethodType(tree1.tpe, ctorArgs, extrapolate(res))
              case tp => tp
            }

            // once the containing CaseDef has been type checked (see typedCase),
            // tree1's remaining type-slack skolems will be deskolemized (to the method type parameter skolems)
            tree1 setType extrapolated
          } else {
            tree
          }
        } else {
          CaseClassConstructorError(tree)
        }
      }

      def insertApply(): Tree = {
        assert(!inHKMode(mode), modeString(mode)) //@M
        val qual = adaptToName(tree, nme.apply) match {
          case id @ Ident(_) =>
            val pre = if (id.symbol.owner.isPackageClass) id.symbol.owner.thisType
            else if (id.symbol.owner.isClass)
              context.enclosingSubClassContext(id.symbol.owner).prefix
            else NoPrefix
            stabilize(id, pre, EXPRmode | QUALmode, WildcardType)
          case sel @ Select(qualqual, _) =>
            stabilize(sel, qualqual.tpe, EXPRmode | QUALmode, WildcardType)
          case other =>
            other
        }
        typed(atPos(tree.pos)(Select(qual, nme.apply)), mode, pt)
      }

      // begin adapt
      tree.tpe match {
        case atp @ AnnotatedType(_, _, _) if canAdaptAnnotations(tree, mode, pt) => // (-1)
          adaptAnnotations(tree, mode, pt)
        case ct @ ConstantType(value) if inNoModes(mode, TYPEmode | FUNmode) && (ct <:< pt) && !forScaladoc && !forInteractive => // (0)
          val sym = tree.symbol
          if (sym != null && sym.isDeprecated) {
            val msg = sym.toString + sym.locationString + " is deprecated: " + sym.deprecationMessage.getOrElse("")
            unit.deprecationWarning(tree.pos, msg)
          }
          treeCopy.Literal(tree, value)
        case OverloadedType(pre, alts) if !inFunMode(mode) => // (1)
          inferExprAlternative(tree, pt)
          adapt(tree, mode, pt, original)
        case NullaryMethodType(restpe) => // (2)
          adapt(tree setType restpe, mode, pt, original)
        case TypeRef(_, ByNameParamClass, List(arg)) if ((mode & EXPRmode) != 0) => // (2)
          adapt(tree setType arg, mode, pt, original)
        case tr @ TypeRef(_, sym, _) if sym.isAliasType && tr.normalize.isInstanceOf[ExistentialType] &&
          ((mode & (EXPRmode | LHSmode)) == EXPRmode) =>
          adapt(tree setType tr.normalize.skolemizeExistential(context.owner, tree), mode, pt, original)
        case et @ ExistentialType(_, _) if ((mode & (EXPRmode | LHSmode)) == EXPRmode) =>
          adapt(tree setType et.skolemizeExistential(context.owner, tree), mode, pt, original)
        case PolyType(tparams, restpe) if inNoModes(mode, TAPPmode | PATTERNmode | HKmode) => // (3)
          // assert((mode & HKmode) == 0) //@M a PolyType in HKmode represents an anonymous type function,
          // we're in HKmode since a higher-kinded type is expected --> hence, don't implicitly apply it to type params!
          // ticket #2197 triggered turning the assert into a guard
          // I guess this assert wasn't violated before because type aliases weren't expanded as eagerly
          //  (the only way to get a PolyType for an anonymous type function is by normalisation, which applies eta-expansion)
          // -- are we sure we want to expand aliases this early?
          // -- what caused this change in behaviour??
          val tparams1 = cloneSymbols(tparams)
          val tree1 = if (tree.isType) tree
          else TypeApply(tree, tparams1 map (tparam =>
            TypeTree(tparam.tpeHK) setPos tree.pos.focus)) setPos tree.pos
          context.undetparams ++= tparams1
          notifyUndetparamsAdded(tparams1)
          adapt(tree1 setType restpe.substSym(tparams, tparams1), mode, pt, original)
        case mt: MethodType if mt.isImplicit && ((mode & (EXPRmode | FUNmode | LHSmode)) == EXPRmode) => // (4.1)
          adaptToImplicitMethod(mt)

        case mt: MethodType if (((mode & (EXPRmode | FUNmode | LHSmode)) == EXPRmode) &&
          (context.undetparams.isEmpty || inPolyMode(mode))) && !(tree.symbol != null && tree.symbol.isTermMacro) =>
          instantiateToMethodType(mt)

        case _ =>
          def applyPossible = {
            def applyMeth = member(adaptToName(tree, nme.apply), nme.apply)
            if ((mode & TAPPmode) != 0)
              tree.tpe.typeParams.isEmpty && applyMeth.filter(!_.tpe.typeParams.isEmpty) != NoSymbol
            else
              applyMeth.filter(_.tpe.paramSectionCount > 0) != NoSymbol
          }
          if (tree.isType)
            adaptType()
          else if (
              inExprModeButNot(mode, FUNmode) && !tree.isDef &&   // typechecking application
              tree.symbol != null && tree.symbol.isTermMacro)     // of a macro
            macroExpand(this, tree, mode, pt)
          else if ((mode & (PATTERNmode | FUNmode)) == (PATTERNmode | FUNmode))
            adaptConstrPattern()
          else if (inAllModes(mode, EXPRmode | FUNmode) &&
            !tree.tpe.isInstanceOf[MethodType] &&
            !tree.tpe.isInstanceOf[OverloadedType] &&
            applyPossible)
            insertApply()
          else if (!context.undetparams.isEmpty && !inPolyMode(mode)) { // (9)
            assert(!inHKMode(mode), modeString(mode)) //@M
            if (inExprModeButNot(mode, FUNmode) && pt.typeSymbol == UnitClass)
              instantiateExpectingUnit(tree, mode)
            else
              instantiate(tree, mode, pt)
          } else if (tree.tpe <:< pt) {
            tree
          } else {
            if (inPatternMode(mode)) {
              if ((tree.symbol ne null) && tree.symbol.isModule)
                inferModulePattern(tree, pt)
              if (isPopulated(tree.tpe, approximateAbstracts(pt)))
                return tree
            }
            val tree1 = constfold(tree, pt) // (10) (11)
            if (tree1.tpe <:< pt) adapt(tree1, mode, pt, original)
            else {
              if (inExprModeButNot(mode, FUNmode)) {
                pt.normalize match {
                  case TypeRef(_, sym, _) =>
                    // note: was if (pt.typeSymbol == UnitClass) but this leads to a potentially
                    // infinite expansion if pt is constant type ()
                    if (sym == UnitClass && tree.tpe <:< AnyClass.tpe) { // (12)
                      if (settings.warnValueDiscard.value)
                        context.unit.warning(tree.pos, "discarded non-Unit value")
                      return typed(atPos(tree.pos)(Block(List(tree), Literal(Constant()))), mode, pt)
                    } else if (isNumericValueClass(sym) && isNumericSubType(tree.tpe, pt)) {
                      if (settings.warnNumericWiden.value)
                        context.unit.warning(tree.pos, "implicit numeric widening")
                      return typed(atPos(tree.pos)(Select(tree, "to" + sym.name)), mode, pt)
                    }
                  case AnnotatedType(_, _, _) if canAdaptAnnotations(tree, mode, pt) => // (13)
                    return typed(adaptAnnotations(tree, mode, pt), mode, pt)
                  case _ =>
                }
                if (!context.undetparams.isEmpty) {
                  return instantiate(tree, mode, pt)
                }
                if (context.implicitsEnabled && !pt.isError && !tree.isErrorTyped) {
                  // (14); the condition prevents chains of views
                  debuglog("inferring view from " + tree.tpe + " to " + pt)
                  val coercion = inferView(tree, tree.tpe, pt, true)
                  // convert forward views of delegate types into closures wrapped around
                  // the delegate's apply method (the "Invoke" method, which was translated into apply)
                  if (forMSIL && coercion != null && isCorrespondingDelegate(tree.tpe, pt)) {
                    val meth: Symbol = tree.tpe.member(nme.apply)
                    debuglog("replacing forward delegate view with: " + meth + ":" + meth.tpe)
                    return typed(Select(tree, meth), mode, pt)
                  }
                  if (coercion != EmptyTree) {
                    def msg = "inferred view from " + tree.tpe + " to " + pt + " = " + coercion + ":" + coercion.tpe
                    if (settings.logImplicitConv.value)
                      unit.echo(tree.pos, msg)

                    debuglog(msg)
                    val silentContext = context.makeImplicit(context.ambiguousErrors)
                    val res = newTyper(silentContext).typed(
                      new ApplyImplicitView(coercion, List(tree)) setPos tree.pos, mode, pt)
                    if (silentContext.hasErrors) context.issue(silentContext.errBuffer.head) else return res
                  }
                }
              }
              if (settings.debug.value) {
                log("error tree = " + tree)
                if (settings.explaintypes.value) explainTypes(tree.tpe, pt)
              }

              val found = tree.tpe
              if (!found.isErroneous && !pt.isErroneous) {
                if (!context.reportErrors && isPastTyper) {
                  val (bound, req) = pt match {
                    case ExistentialType(qs, tpe) => (qs, tpe)
                    case _ => (Nil, pt)
                  }
                  val boundOrSkolems = bound ++ pt.skolemsExceptMethodTypeParams
                  if (boundOrSkolems.nonEmpty) {
                    // Ignore type errors raised in later phases that are due to mismatching types with existential skolems
                    // We have lift crashing in 2.9 with an adapt failure in the pattern matcher.
                    // Here's my hypothsis why this happens. The pattern matcher defines a variable of type
                    //
                    //   val x: T = expr
                    //
                    // where T is the type of expr, but T contains existential skolems ts.
                    // In that case, this value definition does not typecheck.
                    // The value definition
                    //
                    //   val x: T forSome { ts } = expr
                    //
                    // would typecheck. Or one can simply leave out the type of the `val`:
                    //
                    //   val x = expr
                    //
                    // SI-6029 shows another case where we also fail (in uncurry), but this time the expected
                    // type is an existential type.
                    //
                    // The reason for both failures have to do with the way we (don't) transform
                    // skolem types along with the trees that contain them. We'd need a
                    // radically different approach to do it. But before investing a lot of time to
                    // to do this (I have already sunk 3 full days with in the end futile attempts
                    // to consistently transform skolems and fix 6029), I'd like to
                    // investigate ways to avoid skolems completely.
                    //
                    log("recovering from existential or skolem type error in tree \n" + tree + "\nwith type " + tree.tpe + "\n expected type = " + pt + "\n context = " + context.tree)
                    return adapt(tree, mode, deriveTypeWithWildcards(boundOrSkolems)(pt))
                  }
                }
                // create an actual error
                AdaptTypeError(tree, found, pt)
              }
              setError(tree)
            }
          }
      }
    }

    def instantiate(tree: Tree, mode: Int, pt: Type): Tree = {
      inferExprInstance(tree, context.extractUndetparams(), pt)
      adapt(tree, mode, pt)
    }
    /** If the expected type is Unit: try instantiating type arguments
     *  with expected type Unit, but if that fails, try again with pt = WildcardType
     *  and discard the expression.
     */
    def instantiateExpectingUnit(tree: Tree, mode: Int): Tree = {
      val savedUndetparams = context.undetparams
      silent(_.instantiate(tree, mode, UnitClass.tpe)) match {
        case SilentResultValue(t) => t
        case _ =>
          context.undetparams = savedUndetparams
          val valueDiscard = atPos(tree.pos)(Block(List(instantiate(tree, mode, WildcardType)), Literal(Constant())))
          typed(valueDiscard, mode, UnitClass.tpe)
      }
    }

    private def isAdaptableWithView(qual: Tree) = {
      val qtpe = qual.tpe.widen
      (    !isPastTyper
        && qual.isTerm
        && !qual.isInstanceOf[Super]
        && ((qual.symbol eq null) || !qual.symbol.isTerm || qual.symbol.isValue)
        && !qtpe.isError
        && !qtpe.typeSymbol.isBottomClass
        && qtpe != WildcardType
        && !qual.isInstanceOf[ApplyImplicitView] // don't chain views
        && (context.implicitsEnabled || context.enrichmentEnabled)
        // Elaborating `context.implicitsEnabled`:
        // don't try to adapt a top-level type that's the subject of an implicit search
        // this happens because, if isView, typedImplicit tries to apply the "current" implicit value to
        // a value that needs to be coerced, so we check whether the implicit value has an `apply` method.
        // (If we allow this, we get divergence, e.g., starting at `conforms` during ant quick.bin)
        // Note: implicit arguments are still inferred (this kind of "chaining" is allowed)
      )
    }

    def adaptToMember(qual: Tree, searchTemplate: Type, reportAmbiguous: Boolean = true, saveErrors: Boolean = true): Tree = {
      if (isAdaptableWithView(qual)) {
        qual.tpe.widen.normalize match {
          case et: ExistentialType =>
            qual setType et.skolemizeExistential(context.owner, qual) // open the existential
          case _ =>
        }
        inferView(qual, qual.tpe, searchTemplate, reportAmbiguous, saveErrors) match {
          case EmptyTree  => qual
          case coercion   =>
            if (settings.logImplicitConv.value)
              unit.echo(qual.pos,
                "applied implicit conversion from %s to %s = %s".format(
                  qual.tpe, searchTemplate, coercion.symbol.defString))

            typedQualifier(atPos(qual.pos)(new ApplyImplicitView(coercion, List(qual))))
        }
      }
      else qual
    }

    /** Try to apply an implicit conversion to `qual` to that it contains
     *  a method `name` which can be applied to arguments `args` with expected type `pt`.
     *  If `pt` is defined, there is a fallback to try again with pt = ?.
     *  This helps avoiding propagating result information too far and solves
     *  #1756.
     *  If no conversion is found, return `qual` unchanged.
     *
     */
    def adaptToArguments(qual: Tree, name: Name, args: List[Tree], pt: Type, reportAmbiguous: Boolean, saveErrors: Boolean): Tree = {
      def doAdapt(restpe: Type) =
        //util.trace("adaptToArgs "+qual+", name = "+name+", argtpes = "+(args map (_.tpe))+", pt = "+pt+" = ")
        adaptToMember(qual, HasMethodMatching(name, args map (_.tpe), restpe), reportAmbiguous, saveErrors)
      if (pt != WildcardType) {
        silent(_ => doAdapt(pt)) match {
          case SilentResultValue(result) if result != qual =>
            result
          case _ =>
            debuglog("fallback on implicits in adaptToArguments: "+qual+" . "+name)
            doAdapt(WildcardType)
        }
      } else
        doAdapt(pt)
    }

    /** Try to apply an implicit conversion to `qual` so that it contains
     *  a method `name`. If that's ambiguous try taking arguments into
     *  account using `adaptToArguments`.
     */
    def adaptToMemberWithArgs(tree: Tree, qual: Tree, name: Name, mode: Int, reportAmbiguous: Boolean, saveErrors: Boolean): Tree = {
      def onError(reportError: => Tree): Tree = {
        context.tree match {
          case Apply(tree1, args) if (tree1 eq tree) && args.nonEmpty =>
            silent(_.typedArgs(args, mode)) match {
              case SilentResultValue(xs) =>
                val args = xs.asInstanceOf[List[Tree]]
                if (args exists (_.isErrorTyped))
                  reportError
                else
                  adaptToArguments(qual, name, args, WildcardType, reportAmbiguous, saveErrors)
              case _            =>
                reportError
            }
          case _ =>
            reportError
        }
      }
      silent(_.adaptToMember(qual, HasMember(name), false)) match {
          case SilentResultValue(res) => res
          case SilentTypeError(err) => onError({if (reportAmbiguous) { context.issue(err) }; setError(tree)})
      }
    }

    /** Try to apply an implicit conversion to `qual` to that it contains a
     *  member `name` of arbitrary type.
     *  If no conversion is found, return `qual` unchanged.
     */
    def adaptToName(qual: Tree, name: Name) =
      if (member(qual, name) != NoSymbol) qual
      else adaptToMember(qual, HasMember(name))

    private def typePrimaryConstrBody(clazz : Symbol, cbody: Tree, tparams: List[Symbol], enclTparams: List[Symbol], vparamss: List[List[ValDef]]): Tree = {
      // XXX: see about using the class's symbol....
      enclTparams foreach (sym => context.scope.enter(sym))
      namer.enterValueParams(vparamss)
      typed(cbody)
    }

    private def validateNoCaseAncestor(clazz: Symbol) = {
      if (!phase.erasedTypes) {
        for (ancestor <- clazz.ancestors find (_.isCase)) {
          unit.error(clazz.pos, (
            "case %s has case ancestor %s, but case-to-case inheritance is prohibited."+
            " To overcome this limitation, use extractors to pattern match on non-leaf nodes."
          ).format(clazz, ancestor.fullName))
        }
      }
    }

    private def validateDerivedValueClass(clazz: Symbol, body: List[Tree]) = {
      if (clazz.isTrait)
        unit.error(clazz.pos, "only classes (not traits) are allowed to extend AnyVal")
      if (!clazz.isStatic)
        unit.error(clazz.pos, "value class may not be a "+
          (if (clazz.owner.isTerm) "local class" else "member of another class"))
      if (!clazz.isPrimitiveValueClass) {
        clazz.info.decls.toList.filter(acc => acc.isMethod && (acc hasFlag PARAMACCESSOR)) match {
          case List(acc) =>
            def isUnderlyingAcc(sym: Symbol) =
              sym == acc || acc.hasAccessorFlag && sym == acc.accessed
          if (acc.accessBoundary(clazz) != rootMirror.RootClass)
              unit.error(acc.pos, "value class needs to have a publicly accessible val parameter")
            for (stat <- body)
              if (!treeInfo.isAllowedInUniversalTrait(stat) && !isUnderlyingAcc(stat.symbol))
                unit.error(stat.pos,
                  if (stat.symbol != null && (stat.symbol hasFlag PARAMACCESSOR)) "illegal parameter for value class"
                  else "this statement is not allowed in value class: " + stat)
          case x =>
            unit.error(clazz.pos, "value class needs to have exactly one public val parameter")
        }
      }
      body foreach {
        case md: ModuleDef =>
          unit.error(md.pos, "value class may not have nested module definitions")
        case cd: ClassDef =>
          unit.error(cd.pos, "value class may not have nested class definitions")
        case md: DefDef if md.symbol.isConstructor && !md.symbol.isPrimaryConstructor =>
          unit.error(md.pos, "value class may not have secondary constructors")
        case _ =>
      }
      for (tparam <- clazz.typeParams)
        if (tparam hasAnnotation definitions.SpecializedClass)
          unit.error(tparam.pos, "type parameter of value class may not be specialized")
    }

    def parentTypes(templ: Template): List[Tree] =
      if (templ.parents.isEmpty) List(atPos(templ.pos)(TypeTree(AnyRefClass.tpe)))
      else try {
        val clazz = context.owner
        // Normalize supertype and mixins so that supertype is always a class, not a trait.
        var supertpt = typedTypeConstructor(templ.parents.head)
        val firstParent = supertpt.tpe.typeSymbol
        var mixins = templ.parents.tail map typedType
        // If first parent is a trait, make it first mixin and add its superclass as first parent
        while ((supertpt.tpe.typeSymbol ne null) && supertpt.tpe.typeSymbol.initialize.isTrait) {
          val supertpt1 = typedType(supertpt)
          if (!supertpt1.isErrorTyped) {
            mixins = supertpt1 :: mixins
            supertpt = TypeTree(supertpt1.tpe.firstParent) setPos supertpt.pos.focus
          }
        }
        if (supertpt.tpe.typeSymbol == AnyClass && firstParent.isTrait)
          supertpt.tpe = AnyRefClass.tpe

        // Determine
        //  - supertparams: Missing type parameters from supertype
        //  - supertpe: Given supertype, polymorphic in supertparams
        val supertparams = if (supertpt.hasSymbol) supertpt.symbol.typeParams else List()
        var supertpe = supertpt.tpe
        if (!supertparams.isEmpty)
          supertpe = PolyType(supertparams, appliedType(supertpe, supertparams map (_.tpeHK)))

        // A method to replace a super reference by a New in a supercall
        def transformSuperCall(scall: Tree): Tree = (scall: @unchecked) match {
          case Apply(fn, args) =>
            treeCopy.Apply(scall, transformSuperCall(fn), args map (_.duplicate))
          case Select(Super(_, _), nme.CONSTRUCTOR) =>
            treeCopy.Select(
              scall,
              atPos(supertpt.pos.focus)(New(TypeTree(supertpe)) setType supertpe),
              nme.CONSTRUCTOR)
        }

        treeInfo.firstConstructor(templ.body) match {
          case constr @ DefDef(_, _, _, vparamss, _, cbody @ Block(cstats, cunit)) =>
            // Convert constructor body to block in environment and typecheck it
            val (preSuperStats, superCall) = {
              val (stats, rest) = cstats span (x => !treeInfo.isSuperConstrCall(x))
              (stats map (_.duplicate), if (rest.isEmpty) EmptyTree else rest.head.duplicate)
            }
            val cstats1 = if (superCall == EmptyTree) preSuperStats else preSuperStats :+ superCall
            val cbody1 = treeCopy.Block(cbody, preSuperStats, superCall match {
              case Apply(_, _) if supertparams.nonEmpty => transformSuperCall(superCall)
              case _                                    => cunit.duplicate
            })
            val outercontext = context.outer

            assert(clazz != NoSymbol, templ)
            val cscope = outercontext.makeNewScope(constr, outercontext.owner)
            val cbody2 = newTyper(cscope) // called both during completion AND typing.
                .typePrimaryConstrBody(clazz,
                  cbody1, supertparams, clazz.unsafeTypeParams, vparamss map (_.map(_.duplicate)))

            superCall match {
              case Apply(_, _) =>
                val sarg = treeInfo.firstArgument(superCall)
                if (sarg != EmptyTree && supertpe.typeSymbol != firstParent)
                  ConstrArgsInTraitParentTpeError(sarg, firstParent)
                if (!supertparams.isEmpty)
                  supertpt = TypeTree(cbody2.tpe) setPos supertpt.pos.focus
              case _ =>
                if (!supertparams.isEmpty)
                  MissingTypeArgumentsParentTpeError(supertpt)
            }

            val preSuperVals = treeInfo.preSuperFields(templ.body)
            if (preSuperVals.isEmpty && preSuperStats.nonEmpty)
              debugwarn("Wanted to zip empty presuper val list with " + preSuperStats)
            else
              map2(preSuperStats, preSuperVals)((ldef, gdef) => gdef.tpt.tpe = ldef.symbol.tpe)

          case _ =>
            if (!supertparams.isEmpty)
              MissingTypeArgumentsParentTpeError(supertpt)
        }
/* experimental: early types as type arguments
        val hasEarlyTypes = templ.body exists (treeInfo.isEarlyTypeDef)
        val earlyMap = new EarlyMap(clazz)
        List.mapConserve(supertpt :: mixins){ tpt =>
          val tpt1 = checkNoEscaping.privates(clazz, tpt)
          if (hasEarlyTypes) tpt1 else tpt1 setType earlyMap(tpt1.tpe)
        }
*/

        //Console.println("parents("+clazz") = "+supertpt :: mixins);//DEBUG

        // Certain parents are added in the parser before it is known whether
        // that class also declared them as parents.  For instance, this is an
        // error unless we take corrective action here:
        //
        //   case class Foo() extends Serializable
        //
        // So we strip the duplicates before typer.
        def fixDuplicates(remaining: List[Tree]): List[Tree] = remaining match {
          case Nil      => Nil
          case x :: xs  =>
            val sym = x.symbol
            x :: fixDuplicates(
              if (isPossibleSyntheticParent(sym)) xs filterNot (_.symbol == sym)
              else xs
            )
        }

        fixDuplicates(supertpt :: mixins) mapConserve (tpt => checkNoEscaping.privates(clazz, tpt))
      }
      catch {
        case ex: TypeError =>
          // fallback in case of cyclic errors
          // @H none of the tests enter here but I couldn't rule it out
          log("Type error calculating parents in template " + templ)
          log("Error: " + ex)
          ParentTypesError(templ, ex)
          List(TypeTree(AnyRefClass.tpe))
      }

    /** <p>Check that</p>
     *  <ul>
     *    <li>all parents are class types,</li>
     *    <li>first parent class is not a mixin; following classes are mixins,</li>
     *    <li>final classes are not inherited,</li>
     *    <li>
     *      sealed classes are only inherited by classes which are
     *      nested within definition of base class, or that occur within same
     *      statement sequence,
     *    </li>
     *    <li>self-type of current class is a subtype of self-type of each parent class.</li>
     *    <li>no two parents define same symbol.</li>
     *  </ul>
     */
    def validateParentClasses(parents: List[Tree], selfType: Type) {
      val pending = ListBuffer[AbsTypeError]()
      @inline def validateDynamicParent(parent: Symbol) =
        if (parent == DynamicClass) checkFeature(parent.pos, DynamicsFeature)

      def validateParentClass(parent: Tree, superclazz: Symbol) =
        if (!parent.isErrorTyped) {
          val psym = parent.tpe.typeSymbol.initialize

          checkStablePrefixClassType(parent)

          if (psym != superclazz) {
            if (psym.isTrait) {
              val ps = psym.info.parents
              if (!ps.isEmpty && !superclazz.isSubClass(ps.head.typeSymbol))
                pending += ParentSuperSubclassError(parent, superclazz, ps.head.typeSymbol, psym)
            } else {
              pending += ParentNotATraitMixinError(parent, psym)
            }
          }

          if (psym.isFinal)
            pending += ParentFinalInheritanceError(parent, psym)

          if (psym.isSealed && !phase.erasedTypes)
            if (context.unit.source.file == psym.sourceFile)
              psym addChild context.owner
            else
              pending += ParentSealedInheritanceError(parent, psym)

          if (!(selfType <:< parent.tpe.typeOfThis) &&
              !phase.erasedTypes &&
              !context.owner.isSynthetic &&   // don't check synthetic concrete classes for virtuals (part of DEVIRTUALIZE)
              !settings.noSelfCheck.value &&  // setting to suppress this very check
              !selfType.isErroneous &&
              !parent.tpe.isErroneous)
          {
            //Console.println(context.owner);//DEBUG
            //Console.println(context.owner.unsafeTypeParams);//DEBUG
            //Console.println(List.fromArray(context.owner.info.closure));//DEBUG
            pending += ParentSelfTypeConformanceError(parent, selfType)
            if (settings.explaintypes.value) explainTypes(selfType, parent.tpe.typeOfThis)
          }

          if (parents exists (p => p != parent && p.tpe.typeSymbol == psym && !psym.isError))
            pending += ParentInheritedTwiceError(parent, psym)

          validateDynamicParent(psym)
        }

      if (!parents.isEmpty && parents.forall(!_.isErrorTyped)) {
        val superclazz = parents.head.tpe.typeSymbol
        for (p <- parents) validateParentClass(p, superclazz)
      }

/*
      if (settings.Xshowcls.value != "" &&
          settings.Xshowcls.value == context.owner.fullName)
        println("INFO "+context.owner+
                ", baseclasses = "+(context.owner.info.baseClasses map (_.fullName))+
                ", lin = "+(context.owner.info.baseClasses map (context.owner.thisType.baseType)))
*/
      pending.foreach(ErrorUtils.issueTypeError)
    }

    def checkFinitary(classinfo: ClassInfoType) {
      val clazz = classinfo.typeSymbol

      for (tparam <- clazz.typeParams) {
        if (classinfo.expansiveRefs(tparam) contains tparam) {
          val newinfo = ClassInfoType(
            classinfo.parents map (_.instantiateTypeParams(List(tparam), List(AnyRefClass.tpe))),
            classinfo.decls,
            clazz)
          clazz.setInfo {
            clazz.info match {
              case PolyType(tparams, _) => PolyType(tparams, newinfo)
              case _ => newinfo
            }
          }
          FinitaryError(tparam)
        }
      }
    }

    /**
     *  @param cdef ...
     *  @return     ...
     */
    def typedClassDef(cdef: ClassDef): Tree = {
//      attributes(cdef)
      val clazz = cdef.symbol
      val typedMods = typedModifiers(cdef.mods)
      assert(clazz != NoSymbol, cdef)
      reenterTypeParams(cdef.tparams)
      val tparams1 = cdef.tparams mapConserve (typedTypeDef)
      val impl1 = typerReportAnyContextErrors(context.make(cdef.impl, clazz, newScope)) {
        _.typedTemplate(cdef.impl, parentTypes(cdef.impl))
      }
      val impl2 = finishMethodSynthesis(impl1, clazz, context)
      if (clazz.isTrait && clazz.info.parents.nonEmpty && clazz.info.firstParent.normalize.typeSymbol == AnyClass)
        for (stat <- impl2.body)
          if (!treeInfo.isAllowedInUniversalTrait(stat))
            unit.error(stat.pos, "this statement is not allowed in universal trait extending from class Any: "+stat)
      if ((clazz != ClassfileAnnotationClass) &&
          (clazz isNonBottomSubClass ClassfileAnnotationClass))
        restrictionWarning(cdef.pos, unit,
          "subclassing Classfile does not\n"+
          "make your annotation visible at runtime.  If that is what\n"+
          "you want, you must write the annotation class in Java.")
      if (!isPastTyper) {
        for (ann <- clazz.getAnnotation(DeprecatedAttr)) {
          val m = companionSymbolOf(clazz, context)
          if (m != NoSymbol)
            m.moduleClass.addAnnotation(AnnotationInfo(ann.atp, ann.args, List()))
        }
      }
      treeCopy.ClassDef(cdef, typedMods, cdef.name, tparams1, impl2)
        .setType(NoType)
    }

    /**
     *  @param mdef ...
     *  @return     ...
     */
    def typedModuleDef(mdef: ModuleDef): Tree = {
      // initialize all constructors of the linked class: the type completer (Namer.methodSig)
      // might add default getters to this object. example: "object T; class T(x: Int = 1)"
      val linkedClass = companionSymbolOf(mdef.symbol, context)
      if (linkedClass != NoSymbol)
        linkedClass.info.decl(nme.CONSTRUCTOR).alternatives foreach (_.initialize)

      val clazz     = mdef.symbol.moduleClass
      val typedMods = typedModifiers(mdef.mods)
      assert(clazz != NoSymbol, mdef)
      val noSerializable = (
           (linkedClass eq NoSymbol)
        || linkedClass.isErroneous
        || !linkedClass.isSerializable
        || clazz.isSerializable
      )
      val impl1 = typerReportAnyContextErrors(context.make(mdef.impl, clazz, newScope)) {
        _.typedTemplate(mdef.impl, {
          parentTypes(mdef.impl) ++ (
            if (noSerializable) Nil
            else {
              clazz.makeSerializable()
              List(TypeTree(SerializableClass.tpe) setPos clazz.pos.focus)
            }
          )
        })
      }
      val impl2  = finishMethodSynthesis(impl1, clazz, context)

      treeCopy.ModuleDef(mdef, typedMods, mdef.name, impl2) setType NoType
    }
    /** In order to override this in the TreeCheckers Typer so synthetics aren't re-added
     *  all the time, it is exposed here the module/class typing methods go through it.
     *  ...but it turns out it's also the ideal spot for namer/typer coordination for
     *  the tricky method synthesis scenarios, so we'll make it that.
     */
    protected def finishMethodSynthesis(templ: Template, clazz: Symbol, context: Context): Template = {
      addSyntheticMethods(templ, clazz, context)
    }
    /** For flatMapping a list of trees when you want the DocDefs and Annotated
     *  to be transparent.
     */
    def rewrappingWrapperTrees(f: Tree => List[Tree]): Tree => List[Tree] = {
      case dd @ DocDef(comment, defn) => f(defn) map (stat => DocDef(comment, stat) setPos dd.pos)
      case Annotated(annot, defn)     => f(defn) map (stat => Annotated(annot, stat))
      case tree                       => f(tree)
    }

    protected def enterSyms(txt: Context, trees: List[Tree]) = {
      var txt0 = txt
      for (tree <- trees) txt0 = enterSym(txt0, tree)
    }

    protected def enterSym(txt: Context, tree: Tree): Context =
      if (txt eq context) namer.enterSym(tree)
      else newNamer(txt).enterSym(tree)

    /**
     *  @param templ    ...
     *  @param parents1 ...
     *    <li> <!-- 2 -->
     *      Check that inner classes do not inherit from Annotation
     *    </li>
     *  @return         ...
     */
    def typedTemplate(templ: Template, parents1: List[Tree]): Template = {
      val clazz = context.owner
      // complete lazy annotations
      val annots = clazz.annotations
      if (templ.symbol == NoSymbol)
        templ setSymbol clazz.newLocalDummy(templ.pos)
      val self1 = templ.self match {
        case vd @ ValDef(_, _, tpt, EmptyTree) =>
          val tpt1 = checkNoEscaping.privates(
            clazz.thisSym,
            treeCopy.TypeTree(tpt).setOriginal(tpt) setType vd.symbol.tpe
          )
          copyValDef(vd)(tpt = tpt1, rhs = EmptyTree) setType NoType
      }
      // was:
      //          val tpt1 = checkNoEscaping.privates(clazz.thisSym, typedType(tpt))
      //          treeCopy.ValDef(vd, mods, name, tpt1, EmptyTree) setType NoType
      // but this leads to cycles for existential self types ==> #2545
      if (self1.name != nme.WILDCARD)
        context.scope enter self1.symbol

      val selfType = (
        if (clazz.isAnonymousClass && !phase.erasedTypes)
          intersectionType(clazz.info.parents, clazz.owner)
        else
          clazz.typeOfThis
      )
      // the following is necessary for templates generated later
      assert(clazz.info.decls != EmptyScope, clazz)
      enterSyms(context.outer.make(templ, clazz, clazz.info.decls), templ.body)
      validateParentClasses(parents1, selfType)
      if (clazz.isCase)
        validateNoCaseAncestor(clazz)

      if ((clazz isSubClass ClassfileAnnotationClass) && !clazz.owner.isPackageClass)
        unit.error(clazz.pos, "inner classes cannot be classfile annotations")

      if (!phase.erasedTypes && !clazz.info.resultType.isError) // @S: prevent crash for duplicated type members
        checkFinitary(clazz.info.resultType.asInstanceOf[ClassInfoType])

      val body =
        if (isPastTyper || reporter.hasErrors) templ.body
        else templ.body flatMap rewrappingWrapperTrees(namer.addDerivedTrees(Typer.this, _))

      val body1 = typedStats(body, templ.symbol)

      if (clazz.info.firstParent.typeSymbol == AnyValClass)
        validateDerivedValueClass(clazz, body1)

      if (clazz.isTrait) {
        for (decl <- clazz.info.decls if decl.isTerm && decl.isEarlyInitialized) {
          unit.warning(decl.pos, "Implementation restriction: early definitions in traits are not initialized before the super class is initialized.")
        }
      }

      treeCopy.Template(templ, parents1, self1, body1) setType clazz.tpe
    }

    /** Remove definition annotations from modifiers (they have been saved
     *  into the symbol's ``annotations'' in the type completer / namer)
     *
     *  However reification does need annotation definitions to proceed.
     *  Unfortunately, AnnotationInfo doesn't provide enough info to reify it in general case.
     *  The biggest problem is with the "atp: Type" field, which cannot be reified in some situations
     *  that involve locally defined annotations. See more about that in Reifiers.scala.
     *
     *  That's why the original tree gets saved into ``original'' field of AnnotationInfo (happens elsewhere).
     *  The field doesn't get pickled/unpickled and exists only during a single compilation run.
     *  This simultaneously allows us to reify annotations and to preserve backward compatibility.
     */
    def typedModifiers(mods: Modifiers): Modifiers =
      mods.copy(annotations = Nil) setPositions mods.positions

    /**
     *  @param vdef ...
     *  @return     ...
     */
    def typedValDef(vdef: ValDef): ValDef = {
//      attributes(vdef)
      val sym = vdef.symbol.initialize
      val typer1 = constrTyperIf(sym.isParameter && sym.owner.isConstructor)
      val typedMods = typedModifiers(vdef.mods)

      // complete lazy annotations
      val annots = sym.annotations
      var tpt1 = checkNoEscaping.privates(sym, typer1.typedType(vdef.tpt))
      checkNonCyclic(vdef, tpt1)

      if (sym.hasAnnotation(definitions.VolatileAttr) && !sym.isMutable)
        VolatileValueError(vdef)

      val rhs1 =
        if (vdef.rhs.isEmpty) {
          if (sym.isVariable && sym.owner.isTerm && !isPastTyper)
            LocalVarUninitializedError(vdef)
          vdef.rhs
        } else {
          val tpt2 = if (sym.hasDefault) {
            // When typechecking default parameter, replace all type parameters in the expected type by Wildcard.
            // This allows defining "def foo[T](a: T = 1)"
            val tparams = sym.owner.skipConstructor.info.typeParams
            val subst = new SubstTypeMap(tparams, tparams map (_ => WildcardType)) {
              override def matches(sym: Symbol, sym1: Symbol) =
                if (sym.isSkolem) matches(sym.deSkolemize, sym1)
                else if (sym1.isSkolem) matches(sym, sym1.deSkolemize)
                else super[SubstTypeMap].matches(sym, sym1)
            }
            // allow defaults on by-name parameters
            if (sym hasFlag BYNAMEPARAM)
              if (tpt1.tpe.typeArgs.isEmpty) WildcardType // during erasure tpt1 is Function0
              else subst(tpt1.tpe.typeArgs(0))
            else subst(tpt1.tpe)
          } else tpt1.tpe
          newTyper(typer1.context.make(vdef, sym)).transformedOrTyped(vdef.rhs, EXPRmode | BYVALmode, tpt2)
        }
      treeCopy.ValDef(vdef, typedMods, vdef.name, tpt1, checkDead(rhs1)) setType NoType
    }

    /** Enter all aliases of local parameter accessors.
     *
     *  @param clazz    ...
     *  @param vparamss ...
     *  @param rhs      ...
     */
    def computeParamAliases(clazz: Symbol, vparamss: List[List[ValDef]], rhs: Tree) {
      log("computing param aliases for "+clazz+":"+clazz.primaryConstructor.tpe+":"+rhs)//debug
      def decompose(call: Tree): (Tree, List[Tree]) = call match {
        case Apply(fn, args) =>
          val (superConstr, args1) = decompose(fn)
          val params = fn.tpe.params
          val args2 = if (params.isEmpty || !isRepeatedParamType(params.last.tpe)) args
                      else args.take(params.length - 1) :+ EmptyTree
          assert(sameLength(args2, params) || call.isErrorTyped, "mismatch " + clazz + " " + (params map (_.tpe)) + " " + args2)//debug
          (superConstr, args1 ::: args2)
        case Block(stats, expr) if !stats.isEmpty =>
          decompose(stats.last)
        case _ =>
          (call, List())
      }
      val (superConstr, superArgs) = decompose(rhs)
      assert(superConstr.symbol ne null, superConstr)//debug

      val pending = ListBuffer[AbsTypeError]()
      // an object cannot be allowed to pass a reference to itself to a superconstructor
      // because of initialization issues; bug #473
      foreachSubTreeBoundTo(superArgs, clazz) { tree =>
        if (tree.symbol.isModule)
          pending += SuperConstrReferenceError(tree)
        tree match {
          case This(qual) =>
            pending += SuperConstrArgsThisReferenceError(tree)
          case _ => ()
        }
      }

      if (superConstr.symbol.isPrimaryConstructor) {
        val superClazz = superConstr.symbol.owner
        if (!superClazz.isJavaDefined) {
          val superParamAccessors = superClazz.constrParamAccessors
          if (sameLength(superParamAccessors, superArgs)) {
            for ((superAcc, superArg @ Ident(name)) <- superParamAccessors zip superArgs) {
              if (vparamss.exists(_.exists(_.symbol == superArg.symbol))) {
                var alias = superAcc.initialize.alias
                if (alias == NoSymbol)
                  alias = superAcc.getter(superAcc.owner)
                if (alias != NoSymbol &&
                    superClazz.info.nonPrivateMember(alias.name) != alias)
                  alias = NoSymbol
                if (alias != NoSymbol) {
                  var ownAcc = clazz.info.decl(name).suchThat(_.isParamAccessor)
                  if ((ownAcc hasFlag ACCESSOR) && !ownAcc.isDeferred)
                    ownAcc = ownAcc.accessed
                  if (!ownAcc.isVariable && !alias.accessed.isVariable) {
                    debuglog("" + ownAcc + " has alias "+alias.fullLocationString) //debug
                    ownAcc.asInstanceOf[TermSymbol].setAlias(alias)
                  }
                }
              }
            }
          }
        }
      }
      pending.foreach(ErrorUtils.issueTypeError)
    }

    // Check for SI-4842.
    private def checkSelfConstructorArgs(ddef: DefDef, clazz: Symbol) {
      val pending = ListBuffer[AbsTypeError]()
      ddef.rhs match {
        case Block(stats, expr) =>
          val selfConstructorCall = stats.headOption.getOrElse(expr)
          foreachSubTreeBoundTo(List(selfConstructorCall), clazz) {
            case tree @ This(qual) =>
              pending += SelfConstrArgsThisReferenceError(tree)
            case _ => ()
          }
        case _ =>
      }
      pending.foreach(ErrorUtils.issueTypeError)
    }

    /**
     * Run the provided function for each sub tree of `trees` that
     * are bound to a symbol with `clazz` as a base class.
     *
     * @param f This function can assume that `tree.symbol` is non null
     */
    private def foreachSubTreeBoundTo[A](trees: List[Tree], clazz: Symbol)(f: Tree => Unit): Unit =
      for {
        tree <- trees
        subTree <- tree
      } {
        val sym = subTree.symbol
        if (sym != null && sym.info.baseClasses.contains(clazz))
          f(subTree)
      }

      /** Check if a structurally defined method violates implementation restrictions.
     *  A method cannot be called if it is a non-private member of a refinement type
     *  and if its parameter's types are any of:
     *    - the self-type of the refinement
     *    - a type member of the refinement
     *    - an abstract type declared outside of the refinement.
     */
    def checkMethodStructuralCompatible(meth: Symbol): Unit = {
      def fail(msg: String) = unit.error(meth.pos, msg)
      val tp: Type = meth.tpe match {
        case mt @ MethodType(_, _)     => mt
        case NullaryMethodType(restpe) => restpe  // TODO_NMT: drop NullaryMethodType from resultType?
        case PolyType(_, restpe)       => restpe
        case _                         => NoType
      }

      for (paramType <- tp.paramTypes) {
        val sym = paramType.typeSymbol

        if (sym.isAbstractType) {
          if (!sym.hasTransOwner(meth.owner))
            fail("Parameter type in structural refinement may not refer to an abstract type defined outside that refinement")
          else if (!sym.hasTransOwner(meth))
            fail("Parameter type in structural refinement may not refer to a type member of that refinement")
        }
        if (paramType.isInstanceOf[ThisType] && sym == meth.owner)
          fail("Parameter type in structural refinement may not refer to the type of that refinement (self type)")
      }
    }
    def typedUseCase(useCase: UseCase) {
      def stringParser(str: String): syntaxAnalyzer.Parser = {
        val file = new BatchSourceFile(context.unit.source.file, str) {
          override def positionInUltimateSource(pos: Position) = {
            pos.withSource(context.unit.source, useCase.pos.start)
          }
        }
        val unit = new CompilationUnit(file)
        new syntaxAnalyzer.UnitParser(unit)
      }
      val trees = stringParser(useCase.body+";").nonLocalDefOrDcl
      val enclClass = context.enclClass.owner
      def defineAlias(name: Name) =
        if (context.scope.lookup(name) == NoSymbol) {
          lookupVariable(name.toString.substring(1), enclClass) match {
            case Some(repl) =>
              silent(_.typedTypeConstructor(stringParser(repl).typ())) match {
                case SilentResultValue(tpt) =>
                  val alias = enclClass.newAliasType(name.toTypeName, useCase.pos)
                  val tparams = cloneSymbolsAtOwner(tpt.tpe.typeSymbol.typeParams, alias)
                  val newInfo = genPolyType(tparams, appliedType(tpt.tpe, tparams map (_.tpe)))
                  alias setInfo newInfo
                  context.scope.enter(alias)
                case _ =>
              }
            case _ =>
          }
        }
      for (tree <- trees; t <- tree)
        t match {
          case Ident(name) if name startsWith '$' => defineAlias(name)
          case _ =>
        }
      useCase.aliases = context.scope.toList
      namer.enterSyms(trees)
      typedStats(trees, NoSymbol)
      useCase.defined = context.scope.toList filterNot (useCase.aliases contains _)
      if (settings.debug.value)
        useCase.defined foreach (sym => println("defined use cases: %s:%s".format(sym, sym.tpe)))
    }

    /**
     *  @param ddef ...
     *  @return     ...
     */
    def typedDefDef(ddef: DefDef): DefDef = {
      val meth = ddef.symbol.initialize

      reenterTypeParams(ddef.tparams)
      reenterValueParams(ddef.vparamss)

      // for `val` and `var` parameter, look at `target` meta-annotation
      if (!isPastTyper && meth.isPrimaryConstructor) {
        for (vparams <- ddef.vparamss; vd <- vparams) {
          if (vd.mods.isParamAccessor) {
            namer.validateParam(vd)
          }
        }
      }

      val tparams1 = ddef.tparams mapConserve typedTypeDef
      val vparamss1 = ddef.vparamss mapConserve (_ mapConserve typedValDef)

      // complete lazy annotations
      val annots = meth.annotations

      for (vparams1 <- vparamss1; vparam1 <- vparams1 dropRight 1)
        if (isRepeatedParamType(vparam1.symbol.tpe))
          StarParamNotLastError(vparam1)

      var tpt1 = checkNoEscaping.privates(meth, typedType(ddef.tpt))
      checkNonCyclic(ddef, tpt1)
      ddef.tpt.setType(tpt1.tpe)
      val typedMods = typedModifiers(ddef.mods)
      var rhs1 =
        if (ddef.name == nme.CONSTRUCTOR && !ddef.symbol.hasStaticFlag) { // need this to make it possible to generate static ctors
          if (!meth.isPrimaryConstructor &&
              (!meth.owner.isClass ||
               meth.owner.isModuleClass ||
               meth.owner.isAnonOrRefinementClass))
            InvalidConstructorDefError(ddef)
          typed(ddef.rhs)
        } else if (meth.isTermMacro) {
          // typechecking macro bodies is sort of unconventional
          // that's why we employ our custom typing scheme orchestrated outside of the typer
          transformedOr(ddef.rhs, typedMacroBody(this, ddef))
        } else {
          transformedOrTyped(ddef.rhs, EXPRmode, tpt1.tpe)
        }

      if (meth.isClassConstructor && !isPastTyper && !meth.owner.isSubClass(AnyValClass)) {
        // At this point in AnyVal there is no supercall, which will blow up
        // in computeParamAliases; there's nothing to be computed for Anyval anyway.
        if (meth.isPrimaryConstructor)
          computeParamAliases(meth.owner, vparamss1, rhs1)
        else
          checkSelfConstructorArgs(ddef, meth.owner)
      }

      if (tpt1.tpe.typeSymbol != NothingClass && !context.returnsSeen && rhs1.tpe.typeSymbol != NothingClass)
        rhs1 = checkDead(rhs1)

      if (!isPastTyper && meth.owner.isClass &&
          meth.paramss.exists(ps => ps.exists(_.hasDefault) && isRepeatedParamType(ps.last.tpe)))
        StarWithDefaultError(meth)

      if (!isPastTyper) {
        val allParams = meth.paramss.flatten
        for (p <- allParams) {
          for (n <- p.deprecatedParamName) {
            if (allParams.exists(p1 => p1.name == n || (p != p1 && p1.deprecatedParamName.exists(_ == n))))
              DeprecatedParamNameError(p, n)
          }
        }
      }
      if (meth.isStructuralRefinementMember)
        checkMethodStructuralCompatible(meth)

      if (meth.isImplicit && !meth.isSynthetic) meth.info.paramss match {
        case List(param) :: _ if !param.isImplicit =>
          checkFeature(ddef.pos, ImplicitConversionsFeature, meth.toString)
        case _ =>
      }

      treeCopy.DefDef(ddef, typedMods, ddef.name, tparams1, vparamss1, tpt1, rhs1) setType NoType
    }

    def typedTypeDef(tdef: TypeDef): TypeDef =
      typerWithCondLocalContext(context.makeNewScope(tdef, tdef.symbol))(tdef.tparams.nonEmpty){
        _.typedTypeDef0(tdef)
      }

    // call typedTypeDef instead
    // a TypeDef with type parameters must always be type checked in a new scope
    private def typedTypeDef0(tdef: TypeDef): TypeDef = {
      tdef.symbol.initialize
      reenterTypeParams(tdef.tparams)
      val tparams1 = tdef.tparams mapConserve typedTypeDef
      val typedMods = typedModifiers(tdef.mods)
      // complete lazy annotations
      val annots = tdef.symbol.annotations

      // @specialized should not be pickled when compiling with -no-specialize
      if (settings.nospecialization.value && currentRun.compiles(tdef.symbol)) {
        tdef.symbol.removeAnnotation(definitions.SpecializedClass)
        tdef.symbol.deSkolemize.removeAnnotation(definitions.SpecializedClass)
      }

      val rhs1 = checkNoEscaping.privates(tdef.symbol, typedType(tdef.rhs))
      checkNonCyclic(tdef.symbol)
      if (tdef.symbol.owner.isType)
        rhs1.tpe match {
          case TypeBounds(lo1, hi1) if (!(lo1 <:< hi1)) => LowerBoundError(tdef, lo1, hi1)
          case _                                        => ()
        }

      if (tdef.symbol.isDeferred && tdef.symbol.info.isHigherKinded)
        checkFeature(tdef.pos, HigherKindsFeature)

      treeCopy.TypeDef(tdef, typedMods, tdef.name, tparams1, rhs1) setType NoType
    }

    private def enterLabelDef(stat: Tree) {
      stat match {
        case ldef @ LabelDef(_, _, _) =>
          if (ldef.symbol == NoSymbol)
            ldef.symbol = namer.enterInScope(
              context.owner.newLabel(ldef.name, ldef.pos) setInfo MethodType(List(), UnitClass.tpe))
        case _ =>
      }
    }

    def typedLabelDef(ldef: LabelDef): LabelDef = {
      if (!nme.isLoopHeaderLabel(ldef.symbol.name) || isPastTyper) {
        val restpe = ldef.symbol.tpe.resultType
        val rhs1 = typed(ldef.rhs, restpe)
        ldef.params foreach (param => param.tpe = param.symbol.tpe)
        deriveLabelDef(ldef)(_ => rhs1) setType restpe
      }
      else {
        val initpe = ldef.symbol.tpe.resultType
        val rhs1 = typed(ldef.rhs)
        val restpe = rhs1.tpe
        if (restpe == initpe) { // stable result, no need to check again
          ldef.params foreach (param => param.tpe = param.symbol.tpe)
          treeCopy.LabelDef(ldef, ldef.name, ldef.params, rhs1) setType restpe
        } else {
          context.scope.unlink(ldef.symbol)
          val sym2 = namer.enterInScope(
            context.owner.newLabel(ldef.name, ldef.pos) setInfo MethodType(List(), restpe))
          val rhs2 = typed(resetAllAttrs(ldef.rhs), restpe)
          ldef.params foreach (param => param.tpe = param.symbol.tpe)
          deriveLabelDef(ldef)(_ => rhs2) setSymbol sym2 setType restpe
        }
      }
    }

    /**
     *  @param block ...
     *  @param mode  ...
     *  @param pt    ...
     *  @return      ...
     */
    def typedBlock(block: Block, mode: Int, pt: Type): Block = {
      val syntheticPrivates = new ListBuffer[Symbol]
      try {
        namer.enterSyms(block.stats)
        for (stat <- block.stats) enterLabelDef(stat)

        if (phaseId(currentPeriod) <= currentRun.typerPhase.id) {
          // This is very tricky stuff, because we are navigating the Skylla and Charybdis of
          // anonymous classes and what to return from them here. On the one hand, we cannot admit
          // every non-private member of an anonymous class as a part of the structural type of the
          // enclosing block. This runs afoul of the restriction that a structural type may not
          // refer to an enclosing type parameter or abstract types (which in turn is necessitated
          // by what can be done in Java reflection). On the other hand, making every term member
          // private conflicts with private escape checking - see ticket #3174 for an example.
          //
          // The cleanest way forward is if we would find a way to suppress structural type checking
          // for these members and maybe defer type errors to the places where members are called.
          // But that would be a big refactoring and also a big departure from existing code. The
          // probably safest fix for 2.8 is to keep members of an anonymous class that are not
          // mentioned in a parent type private (as before) but to disable escape checking for code
          // that's in the same anonymous class. That's what's done here.
          //
          // We really should go back and think hard whether we find a better way to address the
          // problem of escaping idents on the one hand and well-formed structural types on the
          // other.
          block match {
            case Block(List(classDef @ ClassDef(_, _, _, _)), Apply(Select(New(_), _), _)) =>
              val classDecls = classDef.symbol.info.decls
              val visibleMembers = pt match {
                case WildcardType                           => classDecls.toList
                case BoundedWildcardType(TypeBounds(lo, _)) => lo.members
                case _                                      => pt.members
              }
              def matchesVisibleMember(member: Symbol) = visibleMembers exists { vis =>
                (member.name == vis.name) &&
                (member.tpe <:< vis.tpe.substThis(vis.owner, classDef.symbol))
              }
              // The block is an anonymous class definitions/instantiation pair
              //   -> members that are hidden by the type of the block are made private
              val toHide = (
                classDecls filter (member =>
                     member.isTerm
                  && member.isPossibleInRefinement
                  && member.isPublic
                  && !matchesVisibleMember(member)
                ) map (member => member
                  resetFlag (PROTECTED | LOCAL)
                  setFlag (PRIVATE | SYNTHETIC_PRIVATE)
                  setPrivateWithin NoSymbol
                )
              )
              syntheticPrivates ++= toHide
            case _ =>
          }
        }
        val stats1 = typedStats(block.stats, context.owner)
        val expr1 = typed(block.expr, mode & ~(FUNmode | QUALmode), pt)
        treeCopy.Block(block, stats1, expr1)
          .setType(if (treeInfo.isExprSafeToInline(block)) expr1.tpe else expr1.tpe.deconst)
      } finally {
        // enable escaping privates checking from the outside and recycle
        // transient flag
        syntheticPrivates foreach (_ resetFlag SYNTHETIC_PRIVATE)
      }
    }

    /**
     *  @param cdef   ...
     *  @param pattpe ...
     *  @param pt     ...
     *  @return       ...
     */
    def typedCase(cdef: CaseDef, pattpe: Type, pt: Type): CaseDef = {
      // verify no _* except in last position
      for (Apply(_, xs) <- cdef.pat ; x <- xs dropRight 1 ; if treeInfo isStar x)
        StarPositionInPatternError(x)

      // withoutAnnotations - see continuations-run/z1673.scala
      // This adjustment is awfully specific to continuations, but AFAICS the
      // whole AnnotationChecker framework is.
      val pat1 = typedPattern(cdef.pat, pattpe.withoutAnnotations)
      // When case classes have more than two parameter lists, the pattern ends
      // up typed as a method.  We only pattern match on the first parameter
      // list, so substitute the final result type of the method, i.e. the type
      // of the case class.
      if (pat1.tpe.paramSectionCount > 0)
        pat1 setType pat1.tpe.finalResultType

      if (forInteractive) {
        for (bind @ Bind(name, _) <- cdef.pat)
          if (name.toTermName != nme.WILDCARD && bind.symbol != null && bind.symbol != NoSymbol)
            namer.enterIfNotThere(bind.symbol)
      }

      val guard1: Tree = if (cdef.guard == EmptyTree) EmptyTree
                         else typed(cdef.guard, BooleanClass.tpe)
      var body1: Tree = typed(cdef.body, pt)

      val contextWithTypeBounds = context.nextEnclosing(_.tree.isInstanceOf[CaseDef])
      if (contextWithTypeBounds.savedTypeBounds.nonEmpty) {
        body1.tpe = contextWithTypeBounds restoreTypeBounds body1.tpe

        // insert a cast if something typechecked under the GADT constraints,
        // but not in real life (i.e., now that's we've reset the method's type skolems'
        //   infos back to their pre-GADT-constraint state)
        if (isFullyDefined(pt) && !(body1.tpe <:< pt))
          body1 = typedPos(body1.pos)(gen.mkCast(body1, pt.normalize))

      }

//    body1 = checkNoEscaping.locals(context.scope, pt, body1)
      val treeWithSkolems = treeCopy.CaseDef(cdef, pat1, guard1, body1) setType body1.tpe

      new TypeMapTreeSubstituter(deskolemizeGADTSkolems).traverse(treeWithSkolems)

      treeWithSkolems // now without skolems, actually
    }

    // undo adaptConstrPattern's evil deeds, as they confuse the old pattern matcher
    // the flags are used to avoid accidentally deskolemizing unrelated skolems of skolems
    object deskolemizeGADTSkolems extends TypeMap {
      def apply(tp: Type): Type = mapOver(tp) match {
        case TypeRef(pre, sym, args) if sym.isGADTSkolem =>
          typeRef(NoPrefix, sym.deSkolemize, args)
        case tp1 => tp1
      }
    }

    def typedCases(cases: List[CaseDef], pattp: Type, pt: Type): List[CaseDef] =
      cases mapConserve { cdef =>
        newTyper(context.makeNewScope(cdef, context.owner)).typedCase(cdef, pattp, pt)
      }

    def adaptCase(cdef: CaseDef, mode: Int, tpe: Type): CaseDef = deriveCaseDef(cdef)(adapt(_, mode, tpe))

    def ptOrLub(tps: List[Type], pt: Type  )       = if (isFullyDefined(pt)) (pt, false) else weakLub(tps map (_.deconst))
    def ptOrLubPacked(trees: List[Tree], pt: Type) = if (isFullyDefined(pt)) (pt, false) else weakLub(trees map (c => packedType(c, context.owner).deconst))

    // takes untyped sub-trees of a match and type checks them
    def typedMatch(selector: Tree, cases: List[CaseDef], mode: Int, pt: Type, tree: Tree = EmptyTree): Match = {
      val selector1  = checkDead(typed(selector, EXPRmode | BYVALmode, WildcardType))
      val selectorTp = packCaptured(selector1.tpe.widen).skolemizeExistential(context.owner, selector)
      val casesTyped = typedCases(cases, selectorTp, pt)

      val (resTp, needAdapt) =
        if (!settings.XoldPatmat.value) ptOrLubPacked(casesTyped, pt)
        else ptOrLub(casesTyped map (_.tpe), pt)

      val casesAdapted = if (!needAdapt) casesTyped else casesTyped map (adaptCase(_, mode, resTp))

      treeCopy.Match(tree, selector1, casesAdapted) setType resTp
    }

    // match has been typed -- virtualize it if we're feeling experimental
    // (virtualized matches are expanded during type checking so they have the full context available)
    // otherwise, do nothing: matches are translated during phase `patmat` (unless -Xoldpatmat)
    def virtualizedMatch(match_ : Match, mode: Int, pt: Type) = {
      import patmat.{vpmName, PureMatchTranslator, OptimizingMatchTranslator}

      // TODO: add fallback __match sentinel to predef
      val matchStrategy: Tree =
        if (!(newPatternMatching && settings.Xexperimental.value && context.isNameInScope(vpmName._match))) null    // fast path, avoiding the next line if there's no __match to be seen
        else newTyper(context.makeImplicit(reportAmbiguousErrors = false)).silent(_.typed(Ident(vpmName._match), EXPRmode, WildcardType), reportAmbiguousErrors = false) match {
          case SilentResultValue(ms) => ms
          case _                     => null
        }

      if (matchStrategy ne null) // virtualize
        typed((new PureMatchTranslator(this.asInstanceOf[patmat.global.analyzer.Typer] /*TODO*/, matchStrategy)).translateMatch(match_), mode, pt)
      else
        match_ // will be translated in phase `patmat`
    }

    // synthesize and type check a PartialFunction implementation based on a match specified by `cases`
    // Match(EmptyTree, cases) ==> new PartialFunction { def apply<OrElse>(params) = `translateMatch('`(param1,...,paramN)` match { cases }')` }
    // for fresh params, the selector of the match we'll translated simply gathers those in a tuple
    // NOTE: restricted to PartialFunction -- leave Function trees if the expected type does not demand a partial function
    class MatchFunTyper(tree: Tree, cases: List[CaseDef], mode: Int, pt0: Type)  {
      // TODO: remove FunctionN support -- this is currently designed so that it can emit FunctionN and PartialFunction subclasses
      // however, we should leave Function nodes until Uncurry so phases after typer can still detect normal Function trees
      // we need to synthesize PartialFunction impls, though, to avoid nastiness in Uncurry in transforming&duplicating generated pattern matcher trees
      // TODO: remove PartialFunction support from UnCurry
      private val pt    = deskolemizeGADTSkolems(pt0)
      private val targs = pt.normalize.typeArgs
      private val arity = if (isFunctionType(pt)) targs.length - 1 else 1 // TODO pt should always be a (Partial)Function, right?
      private val ptRes = if (targs.isEmpty) WildcardType else targs.last // may not be fully defined

      private val isPartial = pt.typeSymbol == PartialFunctionClass
      assert(isPartial)

      private val anonClass = context.owner.newAnonymousFunctionClass(tree.pos)
      private val funThis   = This(anonClass)

      anonClass addAnnotation AnnotationInfo(SerialVersionUIDAttr.tpe, List(Literal(Constant(0))), List())

      def deriveFormals =
        if (targs.isEmpty) Nil
        else targs.init

      def mkParams(methodSym: Symbol, formals: List[Type] = deriveFormals) =
        if (formals.isEmpty) { MissingParameterTypeAnonMatchError(tree, pt); Nil }
        else methodSym newSyntheticValueParams formals

      def mkSel(params: List[Symbol]) =
        if (params.isEmpty) EmptyTree
        else {
          val ids = params map (p => Ident(p.name))
          atPos(tree.pos.focusStart) { if (arity == 1) ids.head else gen.mkTuple(ids) }
        }

      import CODE._

      // need to duplicate the cases before typing them to generate the apply method, or the symbols will be all messed up
      val casesTrue = if (isPartial) cases map (c => deriveCaseDef(c)(x => atPos(x.pos.focus)(TRUE_typed)).duplicate.asInstanceOf[CaseDef]) else Nil
      // println("casesTrue "+ casesTrue)
      def parentsPartial(targs: List[Type]) = addSerializable(appliedType(AbstractPartialFunctionClass.typeConstructor, targs))

      def applyMethod = {
        // rig the show so we can get started typing the method body -- later we'll correct the infos...
        anonClass setInfo ClassInfoType(addSerializable(ObjectClass.tpe, pt), newScope, anonClass)
        val methodSym = anonClass.newMethod(nme.apply, tree.pos, if(isPartial) (FINAL | OVERRIDE) else FINAL)
        val paramSyms = mkParams(methodSym)
        val selector  = mkSel(paramSyms)

        if (selector eq EmptyTree) EmptyTree
        else {
          methodSym setInfoAndEnter MethodType(paramSyms, AnyClass.tpe)

          val methodBodyTyper = newTyper(context.makeNewScope(context.tree, methodSym)) // should use the DefDef for the context's tree, but it doesn't exist yet (we need the typer we're creating to create it)
          paramSyms foreach (methodBodyTyper.context.scope enter _)

          val match_ = methodBodyTyper.typedMatch(gen.mkUnchecked(selector), cases, mode, ptRes)
          val resTp = match_.tpe

          val methFormals = paramSyms map (_.tpe)
          val parents = (
            if (isPartial) parentsPartial(List(methFormals.head, resTp))
            else addSerializable(abstractFunctionType(methFormals, resTp))
          )
          anonClass setInfo ClassInfoType(parents, newScope, anonClass)
          methodSym setInfoAndEnter MethodType(paramSyms, resTp)

          DefDef(methodSym, methodBodyTyper.virtualizedMatch(match_, mode, resTp))
        }
      }

      // def applyOrElse[A1 <: A, B1 >: B](x: A1, default: A1 => B1): B1 =
      def applyOrElseMethodDef = {
        // rig the show so we can get started typing the method body -- later we'll correct the infos...
        // targs were type arguments for PartialFunction, so we know they will work for AbstractPartialFunction as well
        anonClass setInfo ClassInfoType(parentsPartial(targs), newScope, anonClass)
        val methodSym = anonClass.newMethod(nme.applyOrElse, tree.pos, FINAL | OVERRIDE)

        // create the parameter that corresponds to the function's parameter
        val List(argTp)       = deriveFormals
        val A1                = methodSym newTypeParameter(newTypeName("A1")) setInfo TypeBounds.upper(argTp)
        val paramSyms@List(x) = mkParams(methodSym, List(A1.tpe))
        val selector          = mkSel(paramSyms)

        if (selector eq EmptyTree) EmptyTree
        else {
          // applyOrElse's default parameter:
          val B1        = methodSym newTypeParameter(newTypeName("B1")) setInfo TypeBounds.empty //lower(resTp)
          val default   = methodSym newValueParameter(newTermName("default"), tree.pos.focus, SYNTHETIC) setInfo functionType(List(A1.tpe), B1.tpe)

          val paramSyms = List(x, default)
          methodSym setInfoAndEnter polyType(List(A1, B1), MethodType(paramSyms, B1.tpe))

          val methodBodyTyper = newTyper(context.makeNewScope(context.tree, methodSym)) // should use the DefDef for the context's tree, but it doesn't exist yet (we need the typer we're creating to create it)
          paramSyms foreach (methodBodyTyper.context.scope enter _)

          val match_ = methodBodyTyper.typedMatch(gen.mkUnchecked(selector), cases, mode, ptRes)
          val resTp = match_.tpe

          anonClass setInfo ClassInfoType(parentsPartial(List(argTp, resTp)), newScope, anonClass)
          B1 setInfo TypeBounds.lower(resTp)
          anonClass.info.decls enter methodSym // methodSym's info need not change (B1's bound has been updated instead)

          match_ setType B1.tpe

          // the default uses applyOrElse's first parameter since the scrut's type has been widened
          val body = methodBodyTyper.virtualizedMatch(match_ addAttachment DefaultOverrideMatchAttachment(REF(default) APPLY (REF(x))), mode, B1.tpe)

          DefDef(methodSym, body)
        }
      }

      def isDefinedAtMethod = {
        val methodSym = anonClass.newMethod(nme.isDefinedAt, tree.pos.makeTransparent, FINAL)
        val paramSyms = mkParams(methodSym)
        val selector  = mkSel(paramSyms)

        if (selector eq EmptyTree) EmptyTree
        else {
          val methodBodyTyper = newTyper(context.makeNewScope(context.tree, methodSym)) // should use the DefDef for the context's tree, but it doesn't exist yet (we need the typer we're creating to create it)
          paramSyms foreach (methodBodyTyper.context.scope enter _)
          methodSym setInfoAndEnter MethodType(paramSyms, BooleanClass.tpe)

          val match_ = methodBodyTyper.typedMatch(gen.mkUnchecked(selector), casesTrue, mode, BooleanClass.tpe)
          val body   = methodBodyTyper.virtualizedMatch(match_ addAttachment DefaultOverrideMatchAttachment(FALSE_typed), mode, BooleanClass.tpe)

          DefDef(methodSym, body)
        }
      }

      lazy val members = if (isPartial) {
        // somehow @cps annotations upset the typer when looking at applyOrElse's signature, but not apply's
        // TODO: figure out the details (T @cps[U] is not a subtype of Any, but then why does it work for the apply method?)
        if (targs forall (_ <:< AnyClass.tpe)) List(applyOrElseMethodDef, isDefinedAtMethod)
        else List(applyMethod, isDefinedAtMethod)
      } else List(applyMethod)

      def translated =
        if (members.head eq EmptyTree) setError(tree)
        else typed(atPos(tree.pos)(Block(List(ClassDef(anonClass, NoMods, List(List()), List(List()), members, tree.pos.focus)), atPos(tree.pos.focus)(New(anonClass.tpe)))), mode, pt)
    }

    // Function(params, Match(sel, cases)) ==> new <Partial>Function { def apply<OrElse>(params) = `translateMatch('sel match { cases }')` }
    class MatchFunTyperBetaReduced(fun: Function, sel: Tree, cases: List[CaseDef], mode: Int, pt: Type) extends MatchFunTyper(fun, cases, mode, pt)  {
      override def deriveFormals =
        fun.vparams map { p => if(p.tpt.tpe == null) typedType(p.tpt).tpe else p.tpt.tpe }

      // the only difference from the super class is that we must preserve the names of the parameters
      override def mkParams(methodSym: Symbol, formals: List[Type] = deriveFormals) =
        (fun.vparams, formals).zipped map { (p, tp) =>
          methodSym.newValueParameter(p.name, p.pos.focus, SYNTHETIC) setInfo tp
        }

      override def mkSel(params: List[Symbol]) = sel.duplicate
    }

    /**
     *  @param fun  ...
     *  @param mode ...
     *  @param pt   ...
     *  @return     ...
     */
    def typedFunction(fun: Function, mode: Int, pt: Type): Tree = {
      val numVparams = fun.vparams.length
      if (numVparams > definitions.MaxFunctionArity)
        return MaxFunctionArityError(fun)

      def decompose(pt: Type): (Symbol, List[Type], Type) =
        if ((isFunctionType(pt) || (pt.typeSymbol == PartialFunctionClass && numVparams == 1 && fun.body.isInstanceOf[Match])) && // see bug901 for a reason why next conditions are needed
            (  pt.normalize.typeArgs.length - 1 == numVparams
            || fun.vparams.exists(_.tpt.isEmpty)
            ))
          (pt.typeSymbol, pt.normalize.typeArgs.init, pt.normalize.typeArgs.last)
        else
          (FunctionClass(numVparams), fun.vparams map (x => NoType), WildcardType)

      val (clazz, argpts, respt) = decompose(pt)
      if (argpts.lengthCompare(numVparams) != 0)
        WrongNumberOfParametersError(fun, argpts)
      else {
        foreach2(fun.vparams, argpts) { (vparam, argpt) =>
          if (vparam.tpt.isEmpty) {
            vparam.tpt.tpe =
              if (isFullyDefined(argpt)) argpt
              else {
                fun match {
                  case etaExpansion(vparams, fn, args) =>
                    silent(_.typed(fn, forFunMode(mode), pt)) match {
                      case SilentResultValue(fn1) if context.undetparams.isEmpty =>
                        // if context,undetparams is not empty, the function was polymorphic,
                        // so we need the missing arguments to infer its type. See #871
                        //println("typing eta "+fun+":"+fn1.tpe+"/"+context.undetparams)
                        val ftpe = normalize(fn1.tpe) baseType FunctionClass(numVparams)
                        if (isFunctionType(ftpe) && isFullyDefined(ftpe))
                          return typedFunction(fun, mode, ftpe)
                      case _ =>
                    }
                  case _ =>
                }
                MissingParameterTypeError(fun, vparam, pt)
                ErrorType
              }
            if (!vparam.tpt.pos.isDefined) vparam.tpt setPos vparam.pos.focus
          }
        }

        fun.body match {
          // later phase indicates scaladoc is calling (where shit is messed up, I tell you)
          //  -- so fall back to old patmat, which is more forgiving
          case Match(sel, cases) if (sel ne EmptyTree) && newPatternMatching && (pt.typeSymbol == PartialFunctionClass) =>
            // go to outer context -- must discard the context that was created for the Function since we're discarding the function
            // thus, its symbol, which serves as the current context.owner, is not the right owner
            // you won't know you're using the wrong owner until lambda lift crashes (unless you know better than to use the wrong owner)
            val outerTyper = newTyper(context.outer)
            (new outerTyper.MatchFunTyperBetaReduced(fun, sel, cases, mode, pt)).translated
          case _ =>
            val vparamSyms = fun.vparams map { vparam =>
              enterSym(context, vparam)
              if (context.retyping) context.scope enter vparam.symbol
              vparam.symbol
            }
            val vparams = fun.vparams mapConserve (typedValDef)
    //        for (vparam <- vparams) {
    //          checkNoEscaping.locals(context.scope, WildcardType, vparam.tpt); ()
    //        }
            val formals = vparamSyms map (_.tpe)
            val body1 = typed(fun.body, respt)
            val restpe = packedType(body1, fun.symbol).deconst.resultType
            val funtpe = typeRef(clazz.tpe.prefix, clazz, formals :+ restpe)
    //        body = checkNoEscaping.locals(context.scope, restpe, body)
            treeCopy.Function(fun, vparams, body1).setType(funtpe)
        }
      }
    }

    def typedRefinement(templ: Template) {
      val stats = templ.body
      namer.enterSyms(stats)
      // need to delay rest of typedRefinement to avoid cyclic reference errors
      unit.toCheck += { () =>
        val stats1 = typedStats(stats, NoSymbol)
        // this code kicks in only after typer, so `stats` will never be filled in time
        // as a result, most of compound type trees with non-empty stats will fail to reify
        // [Eugene++] todo. investigate whether something can be done about this
        val att = templ.attachments.get[CompoundTypeTreeOriginalAttachment].getOrElse(CompoundTypeTreeOriginalAttachment(Nil, Nil))
        templ.removeAttachment[CompoundTypeTreeOriginalAttachment]
        templ addAttachment att.copy(stats = stats1)
        for (stat <- stats1 if stat.isDef) {
          val member = stat.symbol
          if (!(context.owner.ancestors forall
                (bc => member.matchingSymbol(bc, context.owner.thisType) == NoSymbol))) {
                  member setFlag OVERRIDE
                }
        }
      }
    }

    def typedImport(imp : Import) : Import = (transformed remove imp) match {
      case Some(imp1: Import) => imp1
      case _                  => log("unhandled import: "+imp+" in "+unit); imp
    }
    private def isWarnablePureExpression(tree: Tree) = tree match {
      case EmptyTree | Literal(Constant(())) => false
      case _                                 =>
        !tree.isErrorTyped && (treeInfo isExprSafeToInline tree) && {
          val sym = tree.symbol
          (sym == null) || !(sym.isModule || sym.isLazy) || {
            debuglog("'Pure' but side-effecting expression in statement position: " + tree)
            false
          }
        }
    }

    def typedStats(stats: List[Tree], exprOwner: Symbol): List[Tree] = {
      val inBlock = exprOwner == context.owner
      def includesTargetPos(tree: Tree) =
        tree.pos.isRange && context.unit.exists && (tree.pos includes context.unit.targetPos)
      val localTarget = stats exists includesTargetPos
      def typedStat(stat: Tree): Tree = {
        if (context.owner.isRefinementClass && !treeInfo.isDeclarationOrTypeDef(stat))
          OnlyDeclarationsError(stat)
        else
          stat match {
            case imp @ Import(_, _) =>
              imp.symbol.initialize
              if (!imp.symbol.isError) {
                context = context.makeNewImport(imp)
                typedImport(imp)
              } else EmptyTree
            case _ =>
              if (localTarget && !includesTargetPos(stat)) {
                // skip typechecking of statements in a sequence where some other statement includes
                // the targetposition
                stat
              } else {
                val localTyper = if (inBlock || (stat.isDef && !stat.isInstanceOf[LabelDef])) {
                  this
                } else newTyper(context.make(stat, exprOwner))
                // XXX this creates a spurious dead code warning if an exception is thrown
                // in a constructor, even if it is the only thing in the constructor.
                val result = checkDead(localTyper.typed(stat, EXPRmode | BYVALmode, WildcardType))

                if (treeInfo.isSelfOrSuperConstrCall(result)) {
                  context.inConstructorSuffix = true
                  if (treeInfo.isSelfConstrCall(result) && result.symbol.pos.pointOrElse(0) >= exprOwner.enclMethod.pos.pointOrElse(0))
                    ConstructorsOrderError(stat)
                }

                if (isWarnablePureExpression(result)) context.warning(stat.pos,
                  "a pure expression does nothing in statement position; " +
                  "you may be omitting necessary parentheses"
                )
                result
              }
          }
      }

      /** 'accessor' and 'accessed' are so similar it becomes very difficult to
       *  follow the logic, so I renamed one to something distinct.
       */
      def accesses(looker: Symbol, accessed: Symbol) = accessed.hasLocalFlag && (
           (accessed.isParamAccessor)
        || (looker.hasAccessorFlag && !accessed.hasAccessorFlag && accessed.isPrivate)
      )

      def checkNoDoubleDefs(stats: List[Tree]): Unit = {
        val scope = if (inBlock) context.scope else context.owner.info.decls
        var e = scope.elems
        while ((e ne null) && e.owner == scope) {
          var e1 = scope.lookupNextEntry(e)
          while ((e1 ne null) && e1.owner == scope) {
            if (!accesses(e.sym, e1.sym) && !accesses(e1.sym, e.sym) &&
                (e.sym.isType || inBlock || (e.sym.tpe matches e1.sym.tpe)))
              // default getters are defined twice when multiple overloads have defaults. an
              // error for this is issued in RefChecks.checkDefaultsInOverloaded
              if (!e.sym.isErroneous && !e1.sym.isErroneous && !e.sym.hasDefaultFlag &&
                  !e.sym.hasAnnotation(BridgeClass) && !e1.sym.hasAnnotation(BridgeClass)) {
                log("Double definition detected:\n  " +
                    ((e.sym.getClass, e.sym.info, e.sym.ownerChain)) + "\n  " +
                    ((e1.sym.getClass, e1.sym.info, e1.sym.ownerChain)))

                DefDefinedTwiceError(e.sym, e1.sym)
                scope.unlink(e1) // need to unlink to avoid later problems with lub; see #2779
              }
              e1 = scope.lookupNextEntry(e1)
          }
          e = e.next
        }
      }

      def addSynthetics(stats: List[Tree]): List[Tree] = {
        val scope = if (inBlock) context.scope else context.owner.info.decls
        var newStats = new ListBuffer[Tree]
        var moreToAdd = true
        while (moreToAdd) {
          val initElems = scope.elems
          for (sym <- scope)
            for (tree <- context.unit.synthetics get sym) {
              newStats += typedStat(tree) // might add even more synthetics to the scope
              context.unit.synthetics -= sym
            }
          // the type completer of a synthetic might add more synthetics. example: if the
          // factory method of a case class (i.e. the constructor) has a default.
          moreToAdd = scope.elems ne initElems
        }
        if (newStats.isEmpty) stats
        else {
          // put default getters next to the method they belong to,
          // same for companion objects. fixes #2489 and #4036.
          // [Martin] This is pretty ugly. I think we could avoid
          // this code by associating defaults and companion objects
          // with the original tree instead of the new symbol.
          def matches(stat: Tree, synt: Tree) = (stat, synt) match {
            case (DefDef(_, statName, _, _, _, _), DefDef(mods, syntName, _, _, _, _)) =>
              mods.hasDefaultFlag && syntName.toString.startsWith(statName.toString)

            case (ClassDef(_, className, _, _), ModuleDef(_, moduleName, _)) =>
              className.toTermName == moduleName

            case _ => false
          }

          def matching(stat: Tree): List[Tree] = {
            val (pos, neg) = newStats.partition(synt => matches(stat, synt))
            newStats = neg
            pos.toList
          }

          (stats foldRight List[Tree]())((stat, res) => {
            stat :: matching(stat) ::: res
          }) ::: newStats.toList
        }
      }

      val stats1 = stats mapConserve typedStat
      if (phase.erasedTypes) stats1
      else {
        checkNoDoubleDefs(stats1)
        addSynthetics(stats1)
      }
    }

    def typedArg(arg: Tree, mode: Int, newmode: Int, pt: Type): Tree = {
      val typedMode = onlyStickyModes(mode) | newmode
      val t = withCondConstrTyper((mode & SCCmode) != 0)(_.typed(arg, typedMode, pt))
      checkDead.inMode(typedMode, t)
    }

    def typedArgs(args: List[Tree], mode: Int) =
      args mapConserve (arg => typedArg(arg, mode, 0, WildcardType))

    /** Type trees in `args0` against corresponding expected type in `adapted0`.
     *
     * The mode in which each argument is typed is derived from `mode` and
     * whether the arg was originally by-name or var-arg (need `formals0` for that)
     * the default is by-val, of course.
     *
     * (docs reverse-engineered -- AM)
     */
    def typedArgs(args0: List[Tree], mode: Int, formals0: List[Type], adapted0: List[Type]): List[Tree] = {
      val sticky = onlyStickyModes(mode)
      def loop(args: List[Tree], formals: List[Type], adapted: List[Type]): List[Tree] = {
        if (args.isEmpty || adapted.isEmpty) Nil
        else {
          // No formals left or * indicates varargs.
          val isVarArgs = formals.isEmpty || formals.tail.isEmpty && isRepeatedParamType(formals.head)
          val typedMode = sticky | (
            if (isVarArgs) STARmode | BYVALmode
            else if (isByNameParamType(formals.head)) 0
            else BYVALmode
          )
          var tree = typedArg(args.head, mode, typedMode, adapted.head)
          if (hasPendingMacroExpansions) tree = macroExpandAll(this, tree)
          // formals may be empty, so don't call tail
          tree :: loop(args.tail, formals drop 1, adapted.tail)
        }
      }
      loop(args0, formals0, adapted0)
    }

    /** Does function need to be instantiated, because a missing parameter
     *  in an argument closure overlaps with an uninstantiated formal?
     */
    def needsInstantiation(tparams: List[Symbol], formals: List[Type], args: List[Tree]) = {
      def isLowerBounded(tparam: Symbol) = !tparam.info.bounds.lo.typeSymbol.isBottomClass

      exists2(formals, args) {
        case (formal, Function(vparams, _)) =>
          (vparams exists (_.tpt.isEmpty)) &&
          vparams.length <= MaxFunctionArity &&
          (formal baseType FunctionClass(vparams.length) match {
            case TypeRef(_, _, formalargs) =>
              ( exists2(formalargs, vparams)((formal, vparam) =>
                        vparam.tpt.isEmpty && (tparams exists formal.contains))
                && (tparams forall isLowerBounded)
              )
            case _ =>
              false
          })
        case _ =>
          false
      }
    }

    /** Is `tree` a block created by a named application?
     */
    def isNamedApplyBlock(tree: Tree) =
      context.namedApplyBlockInfo exists (_._1 == tree)

    def callToCompanionConstr(context: Context, calledFun: Symbol) = {
      calledFun.isConstructor && {
        val methCtx = context.enclMethod
        (methCtx != NoContext) && {
          val contextFun = methCtx.tree.symbol
          contextFun.isPrimaryConstructor && contextFun.owner.isModuleClass &&
          companionSymbolOf(calledFun.owner, context).moduleClass == contextFun.owner
        }
      }
    }

    def doTypedApply(tree: Tree, fun0: Tree, args: List[Tree], mode: Int, pt: Type): Tree = {
      // TODO_NMT: check the assumption that args nonEmpty
      def duplErrTree = setError(treeCopy.Apply(tree, fun0, args))
      def duplErrorTree(err: AbsTypeError) = { issue(err); duplErrTree }

      var fun = fun0
      if (fun.hasSymbol && fun.symbol.isOverloaded) {
        // remove alternatives with wrong number of parameters without looking at types.
        // less expensive than including them in inferMethodAlternatvie (see below).
        def shapeType(arg: Tree): Type = arg match {
          case Function(vparams, body) =>
            functionType(vparams map (vparam => AnyClass.tpe), shapeType(body))
          case AssignOrNamedArg(Ident(name), rhs) =>
            NamedType(name, shapeType(rhs))
          case _ =>
            NothingClass.tpe
        }
        val argtypes = args map shapeType
        val pre = fun.symbol.tpe.prefix

        var sym = fun.symbol filter { alt =>
          // must use pt as expected type, not WildcardType (a tempting quick fix to #2665)
          // now fixed by using isWeaklyCompatible in exprTypeArgs
          // TODO: understand why exactly -- some types were not inferred anymore (`ant clean quick.bin` failed)
          // (I had expected inferMethodAlternative to pick up the slack introduced by using WildcardType here)
          //
          // @PP responds: I changed it to pass WildcardType instead of pt and only one line in
          // trunk (excluding scalacheck, which had another) failed to compile. It was this line in
          // Types: "refs = Array(Map(), Map())".  I determined that inference fails if there are at
          // least two invariant type parameters. See the test case I checked in to help backstop:
          // pos/isApplicableSafe.scala.
          isApplicableSafe(context.undetparams, followApply(pre.memberType(alt)), argtypes, pt)
        }
        if (sym.isOverloaded) {
          val sym1 = sym filter (alt => {
            // eliminate functions that would result from tupling transforms
            // keeps alternatives with repeated params
            hasExactlyNumParams(followApply(alt.tpe), argtypes.length) ||
            // also keep alts which define at least one default
            alt.tpe.paramss.exists(_.exists(_.hasDefault))
          })
          if (sym1 != NoSymbol) sym = sym1
        }
        if (sym != NoSymbol)
          fun = adapt(fun setSymbol sym setType pre.memberType(sym), forFunMode(mode), WildcardType)
      }

      fun.tpe match {
        case OverloadedType(pre, alts) =>
          val undetparams = context.extractUndetparams()

          val argtpes = new ListBuffer[Type]
          val amode = forArgMode(fun, mode)
          val args1 = args map {
            case arg @ AssignOrNamedArg(Ident(name), rhs) =>
              // named args: only type the righthand sides ("unknown identifier" errors otherwise)
              val rhs1 = typedArg(rhs, amode, BYVALmode, WildcardType)
              argtpes += NamedType(name, rhs1.tpe.deconst)
              // the assign is untyped; that's ok because we call doTypedApply
              atPos(arg.pos) { new AssignOrNamedArg(arg.lhs , rhs1) }
            case arg =>
              val arg1 = typedArg(arg, amode, BYVALmode, WildcardType)
              argtpes += arg1.tpe.deconst
              arg1
          }
          context.undetparams = undetparams
          if (context.hasErrors)
            setError(tree)
          else {
            inferMethodAlternative(fun, undetparams, argtpes.toList, pt, varArgsOnly = treeInfo.isWildcardStarArgList(args))
            doTypedApply(tree, adapt(fun, forFunMode(mode), WildcardType), args1, mode, pt)
          }

        case mt @ MethodType(params, _) =>
          val paramTypes = mt.paramTypes
          // repeat vararg as often as needed, remove by-name
          val formals = formalTypes(paramTypes, args.length)

          /** Try packing all arguments into a Tuple and apply `fun`
           *  to that. This is the last thing which is tried (after
           *  default arguments)
           */
          def tryTupleApply: Option[Tree] = {
            // if 1 formal, 1 arg (a tuple), otherwise unmodified args
            val tupleArgs = actualArgs(tree.pos.makeTransparent, args, formals.length)

            if (!sameLength(tupleArgs, args) && !isUnitForVarArgs(args, params)) {
              // expected one argument, but got 0 or >1 ==>  try applying to tuple
              // the inner "doTypedApply" does "extractUndetparams" => restore when it fails
              val savedUndetparams = context.undetparams
              silent(_.doTypedApply(tree, fun, tupleArgs, mode, pt)) match {
                case SilentResultValue(t) =>
                  // Depending on user options, may warn or error here if
                  // a Unit or tuple was inserted.
                  Some(t) filter (tupledTree =>
                       !inExprModeButNot(mode, FUNmode)
                    || tupledTree.symbol == null
                    || checkValidAdaptation(tupledTree, args)
                  )
                case _ =>
                  context.undetparams = savedUndetparams
                  None
              }
            } else None
          }

          /** Treats an application which uses named or default arguments.
           *  Also works if names + a vararg used: when names are used, the vararg
           *  parameter has to be specified exactly once. Note that combining varargs
           *  and defaults is ruled out by typedDefDef.
           */
          def tryNamesDefaults: Tree = {
            val lencmp = compareLengths(args, formals)

            def checkNotMacro() = {
              if (fun.symbol != null && fun.symbol.filter(sym => sym != null && sym.isTermMacro && !sym.isErroneous) != NoSymbol)
                duplErrorTree(NamedAndDefaultArgumentsNotSupportedForMacros(tree, fun))
            }

            if (mt.isErroneous) duplErrTree
            else if (inPatternMode(mode)) {
              // #2064
              duplErrorTree(WrongNumberOfArgsError(tree, fun))
            } else if (lencmp > 0) {
              tryTupleApply getOrElse duplErrorTree(TooManyArgsNamesDefaultsError(tree, fun))
            } else if (lencmp == 0) {
              // we don't need defaults. names were used, so this application is transformed
              // into a block (@see transformNamedApplication in NamesDefaults)
              val (namelessArgs, argPos) = removeNames(Typer.this)(args, params)
              if (namelessArgs exists (_.isErroneous)) {
                duplErrTree
              } else if (!isIdentity(argPos) && !sameLength(formals, params))
                // !isIdentity indicates that named arguments are used to re-order arguments
                duplErrorTree(MultipleVarargError(tree))
              else if (isIdentity(argPos) && !isNamedApplyBlock(fun)) {
                // if there's no re-ordering, and fun is not transformed, no need to transform
                // more than an optimization, e.g. important in "synchronized { x = update-x }"
                checkNotMacro()
                doTypedApply(tree, fun, namelessArgs, mode, pt)
              } else {
                checkNotMacro()
                transformNamedApplication(Typer.this, mode, pt)(
                                          treeCopy.Apply(tree, fun, namelessArgs), argPos)
              }
            } else {
              // defaults are needed. they are added to the argument list in named style as
              // calls to the default getters. Example:
              //  foo[Int](a)()  ==>  foo[Int](a)(b = foo$qual.foo$default$2[Int](a))
              checkNotMacro()
              val fun1 = transformNamedApplication(Typer.this, mode, pt)(fun, x => x)
              if (fun1.isErroneous) duplErrTree
              else {
                assert(isNamedApplyBlock(fun1), fun1)
                val NamedApplyInfo(qual, targs, previousArgss, _) = context.namedApplyBlockInfo.get._2
                val blockIsEmpty = fun1 match {
                  case Block(Nil, _) =>
                    // if the block does not have any ValDef we can remove it. Note that the call to
                    // "transformNamedApplication" is always needed in order to obtain targs/previousArgss
                    context.namedApplyBlockInfo = None
                    true
                  case _ => false
                }
                val (allArgs, missing) = addDefaults(args, qual, targs, previousArgss, params, fun.pos.focus, context)
                val funSym = fun1 match { case Block(_, expr) => expr.symbol }
                val lencmp2 = compareLengths(allArgs, formals)

                if (!sameLength(allArgs, args) && callToCompanionConstr(context, funSym)) {
                  duplErrorTree(ModuleUsingCompanionClassDefaultArgsErrror(tree))
                } else if (lencmp2 > 0) {
                  removeNames(Typer.this)(allArgs, params) // #3818
                  duplErrTree
                } else if (lencmp2 == 0) {
                  // useful when a default doesn't match parameter type, e.g. def f[T](x:T="a"); f[Int]()
                  val note = "Error occurred in an application involving default arguments."
                  if (!(context.diagnostic contains note)) context.diagnostic = note :: context.diagnostic
                  doTypedApply(tree, if (blockIsEmpty) fun else fun1, allArgs, mode, pt)
                } else {
                  tryTupleApply getOrElse duplErrorTree(NotEnoughArgsError(tree, fun, missing))
                }
              }
            }
          }

          if (!sameLength(formals, args) ||   // wrong nb of arguments
              (args exists isNamed) ||        // uses a named argument
              isNamedApplyBlock(fun)) {       // fun was transformed to a named apply block =>
                                              // integrate this application into the block
            if (dyna.isApplyDynamicNamed(fun)) dyna.typedNamedApply(tree, fun, args, mode, pt)
            else tryNamesDefaults
          } else {
            val tparams = context.extractUndetparams()
            if (tparams.isEmpty) { // all type params are defined
              // In order for checkDead not to be misled by the unfortunate special
              // case of AnyRef#synchronized (which is implemented with signature T => T
              // but behaves as if it were (=> T) => T) we need to know what is the actual
              // target of a call.  Since this information is no longer available from
              // typedArg, it is recorded here.
              checkDead.updateExpr(fun)

              val args1 =
                // no expected type when jumping to a match label -- anything goes (this is ok since we're typing the translation of well-typed code)
                // ... except during erasure: we must take the expected type into account as it drives the insertion of casts!
                // I've exhausted all other semi-clean approaches I could think of in balancing GADT magic, SI-6145, CPS type-driven transforms and other existential trickiness
                // (the right thing to do -- packing existential types -- runs into limitations in subtyping existential types,
                //  casting breaks SI-6145,
                //  not casting breaks GADT typing as it requires sneaking ill-typed trees past typer)
                if (!phase.erasedTypes && fun.symbol.isLabel && treeInfo.isSynthCaseSymbol(fun.symbol))
                  typedArgs(args, forArgMode(fun, mode))
                else
                  typedArgs(args, forArgMode(fun, mode), paramTypes, formals)

              // instantiate dependent method types, must preserve singleton types where possible (stableTypeFor) -- example use case:
              // val foo = "foo"; def precise(x: String)(y: x.type): x.type = {...}; val bar : foo.type = precise(foo)(foo)
              // precise(foo) : foo.type => foo.type
              val restpe = mt.resultType(args1 map (arg => gen.stableTypeFor(arg) getOrElse arg.tpe))
              def ifPatternSkipFormals(tp: Type) = tp match {
                case MethodType(_, rtp) if (inPatternMode(mode)) => rtp
                case _ => tp
              }

              // Replace the Delegate-Chainer methods += and -= with corresponding
              // + and - calls, which are translated in the code generator into
              // Combine and Remove
              if (forMSIL) {
                fun match {
                  case Select(qual, name) =>
                   if (isSubType(qual.tpe, DelegateClass.tpe)
                      && (name == encode("+=") || name == encode("-=")))
                     {
                       val n = if (name == encode("+=")) nme.PLUS else nme.MINUS
                       val f = Select(qual, n)
                       // the compiler thinks, the PLUS method takes only one argument,
                       // but he thinks it's an instance method -> still two ref's on the stack
                       //  -> translated by backend
                       val rhs = treeCopy.Apply(tree, f, args)
                       return typed(Assign(qual, rhs))
                     }
                  case _ => ()
                }
              }

              /** This is translating uses of List() into Nil.  This is less
               *  than ideal from a consistency standpoint, but it shouldn't be
               *  altered without due caution.
               *  ... this also causes bootstrapping cycles if List_apply is
               *  forced during kind-arity checking, so it is guarded by additional
               *  tests to ensure we're sufficiently far along.
               */
              if (args.isEmpty && !forInteractive && fun.symbol.isInitialized && ListModule.hasCompleteInfo && (fun.symbol == List_apply))
                atPos(tree.pos)(gen.mkNil setType restpe)
              else
                constfold(treeCopy.Apply(tree, fun, args1) setType ifPatternSkipFormals(restpe))
            } else if (needsInstantiation(tparams, formals, args)) {
              //println("needs inst "+fun+" "+tparams+"/"+(tparams map (_.info)))
              inferExprInstance(fun, tparams)
              doTypedApply(tree, fun, args, mode, pt)
            } else {
              assert(!inPatternMode(mode), modeString(mode)) // this case cannot arise for patterns
              val lenientTargs = protoTypeArgs(tparams, formals, mt.resultApprox, pt)
              val strictTargs = map2(lenientTargs, tparams)((targ, tparam) =>
                if (targ == WildcardType) tparam.tpeHK else targ)
              var remainingParams = paramTypes
              def typedArgToPoly(arg: Tree, formal: Type): Tree = { //TR TODO: cleanup
                val lenientPt = formal.instantiateTypeParams(tparams, lenientTargs)
                val newmode =
                  if (isByNameParamType(remainingParams.head)) POLYmode
                  else POLYmode | BYVALmode
                if (remainingParams.tail.nonEmpty) remainingParams = remainingParams.tail
                val arg1 = typedArg(arg, forArgMode(fun, mode), newmode, lenientPt)
                val argtparams = context.extractUndetparams()
                if (!argtparams.isEmpty) {
                  val strictPt = formal.instantiateTypeParams(tparams, strictTargs)
                  inferArgumentInstance(arg1, argtparams, strictPt, lenientPt)
                  arg1
                } else arg1
              }
              val args1 = map2(args, formals)(typedArgToPoly)
              if (args1 exists {_.isErrorTyped}) duplErrTree
              else {
                debuglog("infer method inst "+fun+", tparams = "+tparams+", args = "+args1.map(_.tpe)+", pt = "+pt+", lobounds = "+tparams.map(_.tpe.bounds.lo)+", parambounds = "+tparams.map(_.info)) //debug
                // define the undetparams which have been fixed by this param list, replace the corresponding symbols in "fun"
                // returns those undetparams which have not been instantiated.
                val undetparams = inferMethodInstance(fun, tparams, args1, pt)
                try doTypedApply(tree, fun, args1, mode, pt)
                finally context.undetparams = undetparams
              }
            }
          }

        case SingleType(_, _) =>
          doTypedApply(tree, fun setType fun.tpe.widen, args, mode, pt)

        case ErrorType =>
          if (!tree.isErrorTyped) setError(tree) else tree
          // @H change to setError(treeCopy.Apply(tree, fun, args))

        case otpe if inPatternMode(mode) && unapplyMember(otpe).exists =>
          doTypedUnapply(tree, fun0, fun, args, mode, pt)

        case _ =>
          duplErrorTree(ApplyWithoutArgsError(tree, fun))
      }
    }

    def doTypedUnapply(tree: Tree, fun0: Tree, fun: Tree, args: List[Tree], mode: Int, pt: Type): Tree = {
      def duplErrTree = setError(treeCopy.Apply(tree, fun0, args))
      def duplErrorTree(err: AbsTypeError) = { issue(err); duplErrTree }

      val otpe = fun.tpe

      if (args.length > MaxTupleArity)
        return duplErrorTree(TooManyArgsPatternError(fun))

      //
      def freshArgType(tp: Type): (List[Symbol], Type) = tp match {
        case MethodType(param :: _, _) =>
          (Nil, param.tpe)
        case PolyType(tparams, restpe) =>
          createFromClonedSymbols(tparams, freshArgType(restpe)._2)((ps, t) => ((ps, t)))
        // No longer used, see test case neg/t960.scala (#960 has nothing to do with it)
        case OverloadedType(_, _) =>
          OverloadedUnapplyError(fun)
          (Nil, ErrorType)
        case _ =>
          UnapplyWithSingleArgError(fun)
          (Nil, ErrorType)
      }

      val unapp     = unapplyMember(otpe)
      val unappType = otpe.memberType(unapp)
      val argDummy  = context.owner.newValue(nme.SELECTOR_DUMMY, fun.pos, SYNTHETIC) setInfo pt
      val arg       = Ident(argDummy) setType pt

      val uncheckedTypeExtractor =
        if (unappType.paramTypes.nonEmpty)
          extractorForUncheckedType(tree.pos, unappType.paramTypes.head)
        else None

      if (!isApplicableSafe(Nil, unappType, List(pt), WildcardType)) {
        //Console.println("UNAPP: need to typetest, arg.tpe = "+arg.tpe+", unappType = "+unappType)
        val (freeVars, unappFormal) = freshArgType(unappType.skolemizeExistential(context.owner, tree))
        val unapplyContext = context.makeNewScope(context.tree, context.owner)
        freeVars foreach unapplyContext.scope.enter

        val typer1 = newTyper(unapplyContext)
        val pattp = typer1.infer.inferTypedPattern(tree, unappFormal, arg.tpe, canRemedy = uncheckedTypeExtractor.nonEmpty)

        // turn any unresolved type variables in freevars into existential skolems
        val skolems = freeVars map (fv => unapplyContext.owner.newExistentialSkolem(fv, fv))
        arg.tpe = pattp.substSym(freeVars, skolems)
        argDummy setInfo arg.tpe
      }

      // setType null is necessary so that ref will be stabilized; see bug 881
      val fun1 = typedPos(fun.pos)(Apply(Select(fun setType null, unapp), List(arg)))

      if (fun1.tpe.isErroneous) duplErrTree
      else {
        val resTp     = fun1.tpe.finalResultType.normalize
        val nbSubPats = args.length

        val (formals, formalsExpanded) = extractorFormalTypes(resTp, nbSubPats, fun1.symbol)
        if (formals == null) duplErrorTree(WrongNumberArgsPatternError(tree, fun))
        else {
          val args1 = typedArgs(args, mode, formals, formalsExpanded)
          // This used to be the following (failing) assert:
          //   assert(isFullyDefined(pt), tree+" ==> "+UnApply(fun1, args1)+", pt = "+pt)
          // I modified as follows.  See SI-1048.
          val pt1 = if (isFullyDefined(pt)) pt else makeFullyDefined(pt)

          val itype = glb(List(pt1, arg.tpe))
          arg.tpe = pt1    // restore type (arg is a dummy tree, just needs to pass typechecking)
          val unapply = UnApply(fun1, args1) setPos tree.pos setType itype

          // if the type that the unapply method expects for its argument is uncheckable, wrap in classtag extractor
          // skip if the unapply's type is not a method type with (at least, but really it should be exactly) one argument
          // also skip if we already wrapped a classtag extractor (so we don't keep doing that forever)
          if (uncheckedTypeExtractor.isEmpty || fun1.symbol.owner.isNonBottomSubClass(ClassTagClass)) unapply
          else wrapClassTagUnapply(unapply, uncheckedTypeExtractor.get, unappType.paramTypes.head)
        }
      }
    }

    def wrapClassTagUnapply(uncheckedPattern: Tree, classTagExtractor: Tree, pt: Type): Tree = {
      // TODO: disable when in unchecked match
      // we don't create a new Context for a Match, so find the CaseDef, then go out one level and navigate back to the match that has this case
      // val thisCase = context.nextEnclosing(_.tree.isInstanceOf[CaseDef])
      // val unchecked = thisCase.outer.tree.collect{case Match(selector, cases) if cases contains thisCase => selector} match {
      //   case List(Typed(_, tpt)) if tpt.tpe hasAnnotation UncheckedClass => true
      //   case t => println("outer tree: "+ (t, thisCase, thisCase.outer.tree)); false
      // }
      // println("wrapClassTagUnapply"+ (!isPastTyper && infer.containsUnchecked(pt), pt, uncheckedPattern))
      // println("wrapClassTagUnapply: "+ extractor)
      // println(util.Position.formatMessage(uncheckedPattern.pos, "made unchecked type test into a checked one", true))

      val args = List(uncheckedPattern)
      // must call doTypedUnapply directly, as otherwise we get undesirable rewrites
      // and re-typechecks of the target of the unapply call in PATTERNmode,
      // this breaks down when the classTagExtractor (which defineds the unapply member) is not a simple reference to an object,
      // but an arbitrary tree as is the case here
      doTypedUnapply(Apply(classTagExtractor, args), classTagExtractor, classTagExtractor, args, PATTERNmode, pt)
      }

    // if there's a ClassTag that allows us to turn the unchecked type test for `pt` into a checked type test
    // return the corresponding extractor (an instance of ClassTag[`pt`])
    def extractorForUncheckedType(pos: Position, pt: Type): Option[Tree] = if (settings.XoldPatmat.value || isPastTyper) None else {
      // only look at top-level type, can't (reliably) do anything about unchecked type args (in general)
      pt.normalize.typeConstructor match {
        // if at least one of the types in an intersection is checkable, use the checkable ones
        // this avoids problems as in run/matchonseq.scala, where the expected type is `Coll with scala.collection.SeqLike`
        // Coll is an abstract type, but SeqLike of course is not
        case RefinedType(parents, _)  if (parents.length >= 2) && (parents.exists(tp => !infer.containsUnchecked(tp))) =>
          None

        case ptCheckable if infer.containsUnchecked(ptCheckable) =>
          val classTagExtractor = resolveClassTag(pos, ptCheckable)

          if (classTagExtractor != EmptyTree && unapplyMember(classTagExtractor.tpe) != NoSymbol)
            Some(classTagExtractor)
          else None

        case _ => None
    }
    }

    /**
     * Convert an annotation constructor call into an AnnotationInfo.
     *
     * @param annClass the expected annotation class
     */
    def typedAnnotation(ann: Tree, mode: Int = EXPRmode, selfsym: Symbol = NoSymbol, annClass: Symbol = AnnotationClass, requireJava: Boolean = false): AnnotationInfo = {
      lazy val annotationError = AnnotationInfo(ErrorType, Nil, Nil)
      var hasError: Boolean = false
      val pending = ListBuffer[AbsTypeError]()

      def reportAnnotationError(err: AbsTypeError) = {
        pending += err
        hasError = true
        annotationError
      }

      /** Calling constfold right here is necessary because some trees (negated
       *  floats and literals in particular) are not yet folded.
       */
      def tryConst(tr: Tree, pt: Type): Option[LiteralAnnotArg] = {
        val const: Constant = typed(constfold(tr), EXPRmode, pt) match {
          case l @ Literal(c) if !l.isErroneous => c
          case tree => tree.tpe match {
            case ConstantType(c)  => c
            case tpe              => null
          }
        }

        if (const == null) {
          reportAnnotationError(AnnotationNotAConstantError(tr)); None
        } else if (const.value == null) {
          reportAnnotationError(AnnotationArgNullError(tr)); None
        } else
          Some(LiteralAnnotArg(const))
      }

      /** Converts an untyped tree to a ClassfileAnnotArg. If the conversion fails,
       *  an error message is reported and None is returned.
       */
      def tree2ConstArg(tree: Tree, pt: Type): Option[ClassfileAnnotArg] = tree match {
        case Apply(Select(New(tpt), nme.CONSTRUCTOR), args) if (pt.typeSymbol == ArrayClass) =>
          reportAnnotationError(ArrayConstantsError(tree)); None

        case ann @ Apply(Select(New(tpt), nme.CONSTRUCTOR), args) =>
          val annInfo = typedAnnotation(ann, mode, NoSymbol, pt.typeSymbol, true)
          if (annInfo.atp.isErroneous) { hasError = true; None }
          else Some(NestedAnnotArg(annInfo))

        // use of Array.apply[T: ClassTag](xs: T*): Array[T]
        // and    Array.apply(x: Int, xs: Int*): Array[Int]       (and similar)
        case Apply(fun, args) =>
          val typedFun = typed(fun, forFunMode(mode), WildcardType)
          if (typedFun.symbol.owner == ArrayModule.moduleClass && typedFun.symbol.name == nme.apply)
            pt match {
              case TypeRef(_, ArrayClass, targ :: _) =>
                trees2ConstArg(args, targ)
              case _ =>
                // For classfile annotations, pt can only be T:
                //   BT = Int, .., String, Class[_], JavaAnnotClass
                //   T = BT | Array[BT]
                // So an array literal as argument can only be valid if pt is Array[_]
                reportAnnotationError(ArrayConstantsTypeMismatchError(tree, pt))
                None
            }
          else tryConst(tree, pt)

        case Typed(t, _) =>
          tree2ConstArg(t, pt)

        case tree =>
          tryConst(tree, pt)
      }
      def trees2ConstArg(trees: List[Tree], pt: Type): Option[ArrayAnnotArg] = {
        val args = trees.map(tree2ConstArg(_, pt))
        if (args.exists(_.isEmpty)) None
        else Some(ArrayAnnotArg(args.flatten.toArray))
      }

      // begin typedAnnotation
      val (fun, argss) = {
        def extract(fun: Tree, outerArgss: List[List[Tree]]):
          (Tree, List[List[Tree]]) = fun match {
            case Apply(f, args) =>
              extract(f, args :: outerArgss)
            case Select(New(tpt), nme.CONSTRUCTOR) =>
              (fun, outerArgss)
            case _ =>
              reportAnnotationError(UnexpectedTreeAnnotation(fun))
              (setError(fun), outerArgss)
          }
        extract(ann, List())
      }

      val res = if (fun.isErroneous) annotationError
      else {
        val typedFun @ Select(New(tpt), _) = typed(fun, forFunMode(mode), WildcardType)
        val annType = tpt.tpe

        if (typedFun.isErroneous) annotationError
        else if (annType.typeSymbol isNonBottomSubClass ClassfileAnnotationClass) {
          // annotation to be saved as java classfile annotation
          val isJava = typedFun.symbol.owner.isJavaDefined
          if (!annType.typeSymbol.isNonBottomSubClass(annClass)) {
            reportAnnotationError(AnnotationTypeMismatchError(tpt, annClass.tpe, annType))
          } else if (argss.length > 1) {
            reportAnnotationError(MultipleArgumentListForAnnotationError(ann))
          } else {
            val args =
              if (argss.head.length == 1 && !isNamed(argss.head.head))
                List(new AssignOrNamedArg(Ident(nme.value), argss.head.head))
              else argss.head
            val annScope = annType.decls
                .filter(sym => sym.isMethod && !sym.isConstructor && sym.isJavaDefined)
            val names = new collection.mutable.HashSet[Symbol]
            names ++= (if (isJava) annScope.iterator
                       else typedFun.tpe.params.iterator)
            val nvPairs = args map {
              case arg @ AssignOrNamedArg(Ident(name), rhs) =>
                val sym = if (isJava) annScope.lookup(name)
                          else typedFun.tpe.params.find(p => p.name == name).getOrElse(NoSymbol)
                if (sym == NoSymbol) {
                  reportAnnotationError(UnknownAnnotationNameError(arg, name))
                  (nme.ERROR, None)
                } else if (!names.contains(sym)) {
                  reportAnnotationError(DuplicateValueAnnotationError(arg, name))
                  (nme.ERROR, None)
                } else {
                  names -= sym
                  if (isJava) sym.cookJavaRawInfo() // #3429
                  val annArg = tree2ConstArg(rhs, sym.tpe.resultType)
                  (sym.name, annArg)
                }
              case arg =>
                reportAnnotationError(ClassfileAnnotationsAsNamedArgsError(arg))
                (nme.ERROR, None)
            }
            for (sym <- names) {
              // make sure the flags are up to date before erroring (jvm/t3415 fails otherwise)
              sym.initialize
              if (!sym.hasAnnotation(AnnotationDefaultAttr) && !sym.hasDefault)
                reportAnnotationError(AnnotationMissingArgError(ann, annType, sym))
            }

            if (hasError) annotationError
            else AnnotationInfo(annType, List(), nvPairs map {p => (p._1.asInstanceOf[Name], p._2.get)}).setOriginal(Apply(typedFun, args).setPos(ann.pos)) // [Eugene+] why do we need this cast?
          }
        } else if (requireJava) {
          reportAnnotationError(NestedAnnotationError(ann, annType))
        } else {
          val typedAnn = if (selfsym == NoSymbol) {
            // local dummy fixes SI-5544
            val localTyper = newTyper(context.make(ann, context.owner.newLocalDummy(ann.pos)))
            localTyper.typed(ann, mode, annClass.tpe)
          } else {
            // Since a selfsym is supplied, the annotation should have
            // an extra "self" identifier in scope for type checking.
            // This is implemented by wrapping the rhs
            // in a function like "self => rhs" during type checking,
            // and then stripping the "self =>" and substituting
            // in the supplied selfsym.
            val funcparm = ValDef(NoMods, nme.self, TypeTree(selfsym.info), EmptyTree)
            val func = Function(List(funcparm), ann.duplicate)
                                         // The .duplicate of annot.constr
                                         // deals with problems that
                                         // accur if this annotation is
                                         // later typed again, which
                                         // the compiler sometimes does.
                                         // The problem is that "self"
                                         // ident's within annot.constr
                                         // will retain the old symbol
                                         // from the previous typing.
            val fun1clazz = FunctionClass(1)
            val funcType = typeRef(fun1clazz.tpe.prefix,
                                   fun1clazz,
                                   List(selfsym.info, annClass.tpe))

            (typed(func, mode, funcType): @unchecked) match {
              case t @ Function(List(arg), rhs) =>
                val subs =
                  new TreeSymSubstituter(List(arg.symbol),List(selfsym))
                subs(rhs)
            }
          }

          def annInfo(t: Tree): AnnotationInfo = t match {
            case Apply(Select(New(tpt), nme.CONSTRUCTOR), args) =>
              AnnotationInfo(annType, args, List()).setOriginal(typedAnn).setPos(t.pos)

            case Block(stats, expr) =>
              context.warning(t.pos, "Usage of named or default arguments transformed this annotation\n"+
                                "constructor call into a block. The corresponding AnnotationInfo\n"+
                                "will contain references to local values and default getters instead\n"+
                                "of the actual argument trees")
              annInfo(expr)

            case Apply(fun, args) =>
              context.warning(t.pos, "Implementation limitation: multiple argument lists on annotations are\n"+
                                     "currently not supported; ignoring arguments "+ args)
              annInfo(fun)

            case _ =>
              reportAnnotationError(UnexpectedTreeAnnotationError(t, typedAnn))
          }

          if (annType.typeSymbol == DeprecatedAttr && argss.flatten.size < 2)
            unit.deprecationWarning(ann.pos, "@deprecated now takes two arguments; see the scaladoc.")

          if ((typedAnn.tpe == null) || typedAnn.tpe.isErroneous) annotationError
          else annInfo(typedAnn)
        }
      }

      if (hasError) {
        pending.foreach(ErrorUtils.issueTypeError)
        annotationError
      } else res
    }

    def isRawParameter(sym: Symbol) = // is it a type parameter leaked by a raw type?
      sym.isTypeParameter && sym.owner.isJavaDefined

    /** If we map a set of hidden symbols to their existential bounds, we
     *  have a problem: the bounds may themselves contain references to the
     *  hidden symbols.  So this recursively calls existentialBound until
     *  the typeSymbol is not amongst the symbols being hidden.
     */
    def existentialBoundsExcludingHidden(hidden: List[Symbol]): Map[Symbol, Type] = {
      def safeBound(t: Type): Type =
        if (hidden contains t.typeSymbol) safeBound(t.typeSymbol.existentialBound.bounds.hi) else t

      def hiBound(s: Symbol): Type = safeBound(s.existentialBound.bounds.hi) match {
        case tp @ RefinedType(parents, decls) =>
          val parents1 = parents mapConserve safeBound
          if (parents eq parents1) tp
          else copyRefinedType(tp, parents1, decls)
        case tp => tp
      }

      // Hanging onto lower bound in case anything interesting
      // happens with it.
      mapFrom(hidden)(s => s.existentialBound match {
        case TypeBounds(lo, hi) => TypeBounds(lo, hiBound(s))
        case _                  => hiBound(s)
      })
    }

    /** Given a set `rawSyms` of term- and type-symbols, and a type
     *  `tp`, produce a set of fresh type parameters and a type so that
     *  it can be abstracted to an existential type. Every type symbol
     *  `T` in `rawSyms` is mapped to a clone. Every term symbol `x` of
     *  type `T` in `rawSyms` is given an associated type symbol of the
     *  following form:
     *
     *    type x.type <: T with Singleton
     *
     *  The name of the type parameter is `x.type`, to produce nice
     *  diagnostics. The Singleton parent ensures that the type
     *  parameter is still seen as a stable type. Type symbols in
     *  rawSyms are fully replaced by the new symbols. Term symbols are
     *  also replaced, except for term symbols of an Ident tree, where
     *  only the type of the Ident is changed.
     */
    protected def existentialTransform[T](rawSyms: List[Symbol], tp: Type)(creator: (List[Symbol], Type) => T): T = {
      val allBounds = existentialBoundsExcludingHidden(rawSyms)
      val typeParams: List[Symbol] = rawSyms map { sym =>
        val name = sym.name match {
          case x: TypeName  => x
          case x            => tpnme.singletonName(x)
        }
        val bound      = allBounds(sym)
        val sowner     = if (isRawParameter(sym)) context.owner else sym.owner
        val quantified = sowner.newExistential(name, sym.pos)

        quantified setInfo bound.cloneInfo(quantified)
      }
      // Higher-kinded existentials are not yet supported, but this is
      // tpeHK for when they are: "if a type constructor is expected/allowed,
      // tpeHK must be called instead of tpe."
      val typeParamTypes = typeParams map (_.tpeHK)
      def doSubst(info: Type) = info.subst(rawSyms, typeParamTypes)

      creator(typeParams map (_ modifyInfo doSubst), doSubst(tp))
    }

    /** Compute an existential type from raw hidden symbols `syms` and type `tp`
     */
    def packSymbols(hidden: List[Symbol], tp: Type): Type =
      if (hidden.isEmpty) tp
      else existentialTransform(hidden, tp)(existentialAbstraction)

    def isReferencedFrom(ctx: Context, sym: Symbol): Boolean =
      ctx.owner.isTerm &&
      (ctx.scope.exists { dcl => dcl.isInitialized && (dcl.info contains sym) }) ||
      {
        var ctx1 = ctx.outer
        while ((ctx1 != NoContext) && (ctx1.scope eq ctx.scope)) ctx1 = ctx1.outer
        (ctx1 != NoContext) && isReferencedFrom(ctx1, sym)
      }

    def isCapturedExistential(sym: Symbol) =
      (sym hasAllFlags (EXISTENTIAL | CAPTURED)) && {
      val start = Statistics.startTimer(isReferencedNanos)
      try !isReferencedFrom(context, sym)
      finally Statistics.stopTimer(isReferencedNanos, start)
    }

    def packCaptured(tpe: Type): Type = {
      val captured = mutable.Set[Symbol]()
      for (tp <- tpe)
        if (isCapturedExistential(tp.typeSymbol))
          captured += tp.typeSymbol
      existentialAbstraction(captured.toList, tpe)
    }

    /** convert local symbols and skolems to existentials */
    def packedType(tree: Tree, owner: Symbol): Type = {
      def defines(tree: Tree, sym: Symbol) =
        sym.isExistentialSkolem && sym.unpackLocation == tree ||
        tree.isDef && tree.symbol == sym
      def isVisibleParameter(sym: Symbol) =
        sym.isParameter && (sym.owner == owner) && (sym.isType || !owner.isAnonymousFunction)
      def containsDef(owner: Symbol, sym: Symbol): Boolean =
        (!sym.hasPackageFlag) && {
          var o = sym.owner
          while (o != owner && o != NoSymbol && !o.hasPackageFlag) o = o.owner
          o == owner && !isVisibleParameter(sym)
        }
      var localSyms = collection.immutable.Set[Symbol]()
      var boundSyms = collection.immutable.Set[Symbol]()
      def isLocal(sym: Symbol): Boolean =
        if (sym == NoSymbol || sym.isRefinementClass || sym.isLocalDummy) false
        else if (owner == NoSymbol) tree exists (defines(_, sym))
        else containsDef(owner, sym) || isRawParameter(sym) || isCapturedExistential(sym)
      def containsLocal(tp: Type): Boolean =
        tp exists (t => isLocal(t.typeSymbol) || isLocal(t.termSymbol))
      val normalizeLocals = new TypeMap {
        def apply(tp: Type): Type = tp match {
          case TypeRef(pre, sym, args) =>
            if (sym.isAliasType && containsLocal(tp)) apply(tp.normalize)
            else {
              if (pre.isVolatile)
                InferTypeWithVolatileTypeSelectionError(tree, pre)
              mapOver(tp)
            }
          case _ =>
            mapOver(tp)
        }
      }
      // add all local symbols of `tp` to `localSyms`
      // TODO: expand higher-kinded types into individual copies for each instance.
      def addLocals(tp: Type) {
        val remainingSyms = new ListBuffer[Symbol]
        def addIfLocal(sym: Symbol, tp: Type) {
          if (isLocal(sym) && !localSyms(sym) && !boundSyms(sym)) {
            if (sym.typeParams.isEmpty) {
              localSyms += sym
              remainingSyms += sym
            } else {
              AbstractExistentiallyOverParamerizedTpeError(tree, tp)
            }
          }
        }

        for (t <- tp) {
          t match {
            case ExistentialType(tparams, _) =>
              boundSyms ++= tparams
            case AnnotatedType(annots, _, _) =>
              for (annot <- annots; arg <- annot.args) {
                arg match {
                  case Ident(_) =>
                    // Check the symbol of an Ident, unless the
                    // Ident's type is already over an existential.
                    // (If the type is already over an existential,
                    // then remap the type, not the core symbol.)
                    if (!arg.tpe.typeSymbol.hasFlag(EXISTENTIAL))
                      addIfLocal(arg.symbol, arg.tpe)
                  case _ => ()
                }
              }
            case _ =>
          }
          addIfLocal(t.termSymbol, t)
          addIfLocal(t.typeSymbol, t)
        }
        for (sym <- remainingSyms) addLocals(sym.existentialBound)
      }

      val normalizedTpe = normalizeLocals(tree.tpe)
      addLocals(normalizedTpe)
      packSymbols(localSyms.toList, normalizedTpe)
    }

    def typedClassOf(tree: Tree, tpt: Tree, noGen: Boolean = false) =
      if (!checkClassType(tpt) && noGen) tpt
      else atPos(tree.pos)(gen.mkClassOf(tpt.tpe))

    protected def typedExistentialTypeTree(tree: ExistentialTypeTree, mode: Int): Tree = {
      for (wc <- tree.whereClauses)
        if (wc.symbol == NoSymbol) { namer.enterSym(wc); wc.symbol setFlag EXISTENTIAL }
        else context.scope enter wc.symbol
      val whereClauses1 = typedStats(tree.whereClauses, context.owner)
      for (vd @ ValDef(_, _, _, _) <- tree.whereClauses)
        if (vd.symbol.tpe.isVolatile)
          AbstractionFromVolatileTypeError(vd)
      val tpt1 = typedType(tree.tpt, mode)
      existentialTransform(tree.whereClauses map (_.symbol), tpt1.tpe)((tparams, tp) =>
        TypeTree(newExistentialType(tparams, tp)) setOriginal tree
      )
    }

    // lifted out of typed1 because it's needed in typedImplicit0
    protected def typedTypeApply(tree: Tree, mode: Int, fun: Tree, args: List[Tree]): Tree = fun.tpe match {
      case OverloadedType(pre, alts) =>
        inferPolyAlternatives(fun, args map (_.tpe))
        val tparams = fun.symbol.typeParams //@M TODO: fun.symbol.info.typeParams ? (as in typedAppliedTypeTree)
        val args1 = if (sameLength(args, tparams)) {
          //@M: in case TypeApply we can't check the kind-arities of the type arguments,
          // as we don't know which alternative to choose... here we do
          map2Conserve(args, tparams) {
            //@M! the polytype denotes the expected kind
            (arg, tparam) => typedHigherKindedType(arg, mode, GenPolyType(tparam.typeParams, AnyClass.tpe))
          }
        } else // @M: there's probably something wrong when args.length != tparams.length... (triggered by bug #320)
         // Martin, I'm using fake trees, because, if you use args or arg.map(typedType),
         // inferPolyAlternatives loops...  -- I have no idea why :-(
         // ...actually this was looping anyway, see bug #278.
          return TypedApplyWrongNumberOfTpeParametersError(fun, fun)

        typedTypeApply(tree, mode, fun, args1)
      case SingleType(_, _) =>
        typedTypeApply(tree, mode, fun setType fun.tpe.widen, args)
      case PolyType(tparams, restpe) if tparams.nonEmpty =>
        if (sameLength(tparams, args)) {
          val targs = args map (_.tpe)
          checkBounds(tree, NoPrefix, NoSymbol, tparams, targs, "")
          if (fun.symbol == Predef_classOf)
            typedClassOf(tree, args.head, true)
          else {
            if (!isPastTyper && fun.symbol == Any_isInstanceOf && !targs.isEmpty)
              checkCheckable(tree, targs.head, AnyClass.tpe, inPattern = false)

            val resultpe = restpe.instantiateTypeParams(tparams, targs)
            //@M substitution in instantiateParams needs to be careful!
            //@M example: class Foo[a] { def foo[m[x]]: m[a] = error("") } (new Foo[Int]).foo[List] : List[Int]
            //@M    --> first, m[a] gets changed to m[Int], then m gets substituted for List,
            //          this must preserve m's type argument, so that we end up with List[Int], and not List[a]
            //@M related bug: #1438
            //println("instantiating type params "+restpe+" "+tparams+" "+targs+" = "+resultpe)
            treeCopy.TypeApply(tree, fun, args) setType resultpe
          }
        } else {
          TypedApplyWrongNumberOfTpeParametersError(tree, fun)
        }
      case ErrorType =>
        setError(treeCopy.TypeApply(tree, fun, args))
      case _ =>
        fun match {
          // drop the application for an applyDynamic or selectDynamic call since it has been pushed down
          case treeInfo.DynamicApplication(_, _) => fun
          case _ => TypedApplyDoesNotTakeTpeParametersError(tree, fun)
        }
    }

    object dyna {
      import treeInfo.{isApplyDynamicName, DynamicUpdate, DynamicApplicationNamed}

      def acceptsApplyDynamic(tp: Type) = tp.typeSymbol isNonBottomSubClass DynamicClass

      /** Returns `Some(t)` if `name` can be selected dynamically on `qual`, `None` if not.
       * `t` specifies the type to be passed to the applyDynamic/selectDynamic call (unless it is NoType)
       * NOTE: currently either returns None or Some(NoType) (scala-virtualized extends this to Some(t) for selections on staged Structs)
       */
      def acceptsApplyDynamicWithType(qual: Tree, name: Name): Option[Type] =
        // don't selectDynamic selectDynamic, do select dynamic at unknown type,
        // in scala-virtualized, we may return a Some(tp) where tp ne NoType
        if (!isApplyDynamicName(name) && acceptsApplyDynamic(qual.tpe.widen)) Some(NoType)
        else None

      def isDynamicallyUpdatable(tree: Tree) = tree match {
        case DynamicUpdate(qual, name) =>
          // if the qualifier is a Dynamic, that's all we need to know
          acceptsApplyDynamic(qual.tpe)
        case _ => false
      }

      def isApplyDynamicNamed(fun: Tree): Boolean = fun match {
        case DynamicApplicationNamed(qual, _) if acceptsApplyDynamic(qual.tpe.widen) => true
        case _ => false
          // look deeper?
          // val methPart = treeInfo.methPart(fun)
          // println("methPart of "+ fun +" is "+ methPart)
          // if (methPart ne fun) isApplyDynamicNamed(methPart)
          // else false
      }

      def typedNamedApply(orig: Tree, fun: Tree, args: List[Tree], mode: Int, pt: Type): Tree = {
        def argToBinding(arg: Tree): Tree = arg match {
          case AssignOrNamedArg(Ident(name), rhs) => gen.mkTuple(List(CODE.LIT(name.toString), rhs))
          case _ => gen.mkTuple(List(CODE.LIT(""), arg))
        }
        typed(treeCopy.Apply(orig, fun, args map argToBinding), mode, pt)
      }

      /** Translate selection that does not typecheck according to the normal rules into a selectDynamic/applyDynamic.
       *
       * foo.method("blah")  ~~> foo.applyDynamic("method")("blah")
       * foo.method(x = "blah")  ~~> foo.applyDynamicNamed("method")(("x", "blah"))
       * foo.varia = 10      ~~> foo.updateDynamic("varia")(10)
       * foo.field           ~~> foo.selectDynamic("field")
       * foo.arr(10) = 13    ~~> foo.selectDynamic("arr").update(10, 13)
       *
       * what if we want foo.field == foo.selectDynamic("field") == 1, but `foo.field = 10` == `foo.selectDynamic("field").update(10)` == ()
       * what would the signature for selectDynamic be? (hint: it needs to depend on whether an update call is coming or not)
       *
       * need to distinguish selectDynamic and applyDynamic somehow: the former must return the selected value, the latter must accept an apply or an update
       *  - could have only selectDynamic and pass it a boolean whether more is to come,
       *    so that it can either return the bare value or something that can handle the apply/update
       *      HOWEVER that makes it hard to return unrelated values for the two cases
       *      --> selectDynamic's return type is now dependent on the boolean flag whether more is to come
       *  - simplest solution: have two method calls
       *
       */
      def mkInvoke(cxTree: Tree, tree: Tree, qual: Tree, name: Name): Option[Tree] =
        acceptsApplyDynamicWithType(qual, name) map { tp =>
          // tp eq NoType => can call xxxDynamic, but not passing any type args (unless specified explicitly by the user)
          // in scala-virtualized, when not NoType, tp is passed as type argument (for selection on a staged Struct)

          // strip off type application -- we're not doing much with outer, so don't bother preserving cxTree's attributes etc
          val (outer, explicitTargs) = cxTree match {
              case TypeApply(fun, targs) => (fun, targs)
              case Apply(TypeApply(fun, targs), args) => (Apply(fun, args), targs)
              case t => (t, Nil)
          }

          @inline def hasNamedArg(as: List[Tree]) = as.collectFirst{case AssignOrNamedArg(lhs, rhs) =>}.nonEmpty

          // note: context.tree includes at most one Apply node
          // thus, we can't use it to detect we're going to receive named args in expressions such as:
          //   qual.sel(a)(a2, arg2 = "a2")
          val oper = outer match {
            case Apply(`tree`, as) =>
              val oper =
                if (hasNamedArg(as))  nme.applyDynamicNamed
                else                  nme.applyDynamic
              // not supported: foo.bar(a1,..., an: _*)
              if (treeInfo.isWildcardStarArgList(as)) {
               DynamicVarArgUnsupported(tree, oper)
               return Some(setError(tree))
              } else oper
            case Assign(`tree`, _) => nme.updateDynamic
            case _                 => nme.selectDynamic
          }

          val dynSel  = Select(qual, oper)
          val tappSel = if (explicitTargs.nonEmpty) TypeApply(dynSel, explicitTargs) else dynSel

          atPos(qual.pos)(Apply(tappSel, List(Literal(Constant(name.decode)))))
        }
    }

    @inline final def deindentTyping() = context.typingIndentLevel -= 2
    @inline final def indentTyping() = context.typingIndentLevel += 2
    @inline final def printTyping(s: => String) = {
      if (printTypings)
        println(context.typingIndent + s.replaceAll("\n", "\n" + context.typingIndent))
    }
    @inline final def printInference(s: => String) = {
      if (printInfers)
        println(s)
    }

    def typed1(tree: Tree, mode: Int, pt: Type): Tree = {
      def isPatternMode = inPatternMode(mode)

      //Console.println("typed1("+tree.getClass()+","+Integer.toHexString(mode)+","+pt+")")
      //@M! get the type of the qualifier in a Select tree, otherwise: NoType
      def prefixType(fun: Tree): Type = fun match {
        case Select(qualifier, _) => qualifier.tpe
//        case Ident(name) => ??
        case _ => NoType
      }

      def typedAnnotated(ann: Tree, arg1: Tree): Tree = {
        /** mode for typing the annotation itself */
        val annotMode = mode & ~TYPEmode | EXPRmode

        def resultingTypeTree(tpe: Type) = {
          // we need symbol-ful originals for reification
          // hence we go the extra mile to hand-craft tis guy
          val original =
            if (arg1.isType)
              arg1 match {
                case tt @ TypeTree() => Annotated(ann, tt.original)
                // this clause is needed to correctly compile stuff like "new C @D" or "@(inline @getter)"
                case _ => Annotated(ann, arg1)
              }
            else
              tree
          original setType ann.tpe
          TypeTree(tpe) setOriginal original setPos tree.pos.focus
        }

        if (arg1.isType) {
          // make sure the annotation is only typechecked once
          if (ann.tpe == null) {
            // an annotated type
            val selfsym =
              if (!settings.selfInAnnots.value)
                NoSymbol
              else
                arg1.tpe.selfsym orElse {
                  /* Implementation limitation: Currently this
                   * can cause cyclical reference errors even
                   * when the self symbol is not referenced at all.
                   * Surely at least some of these cases can be
                   * fixed by proper use of LazyType's.  Lex tinkered
                   * on this but did not succeed, so is leaving
                   * it alone for now. Example code with the problem:
                   *  class peer extends Annotation
                   *  class NPE[T <: NPE[T] @peer]
                   *
                   * (Note: -Yself-in-annots must be on to see the problem)
                   * */
                  ( context.owner
                      newLocalDummy (ann.pos)
                      newValue (nme.self, ann.pos)
                      setInfo (arg1.tpe.withoutAnnotations)
                  )
                }

            val ainfo = typedAnnotation(ann, annotMode, selfsym)
            val atype0 = arg1.tpe.withAnnotation(ainfo)
            val atype =
              if ((selfsym != NoSymbol) && (ainfo.refsSymbol(selfsym)))
                atype0.withSelfsym(selfsym)
              else
                atype0 // do not record selfsym if
                       // this annotation did not need it

            if (ainfo.isErroneous)
              // Erroneous annotations were already reported in typedAnnotation
              arg1  // simply drop erroneous annotations
            else {
              ann.tpe = atype
              resultingTypeTree(atype)
            }
          } else {
            // the annotation was typechecked before
            resultingTypeTree(ann.tpe)
          }
        }
        else {
          if (ann.tpe == null) {
            val annotInfo = typedAnnotation(ann, annotMode)
            ann.tpe = arg1.tpe.withAnnotation(annotInfo)
          }
          val atype = ann.tpe
          Typed(arg1, resultingTypeTree(atype)) setPos tree.pos setType atype
        }
      }

      def typedBind(name: Name, body: Tree) =
        name match {
          case name: TypeName  => assert(body == EmptyTree, context.unit + " typedBind: " + name.debugString + " " + body + " " + body.getClass)
            val sym =
              if (tree.symbol != NoSymbol) tree.symbol
              else {
                if (isFullyDefined(pt))
                  context.owner.newAliasType(name, tree.pos) setInfo pt
                else
                  context.owner.newAbstractType(name, tree.pos) setInfo TypeBounds.empty
              }

            if (name != tpnme.WILDCARD) namer.enterInScope(sym)
            else context.scope.enter(sym)

            tree setSymbol sym setType sym.tpe

          case name: TermName  =>
            val sym =
              if (tree.symbol != NoSymbol) tree.symbol
              else context.owner.newValue(name, tree.pos)

            if (name != nme.WILDCARD) {
              if ((mode & ALTmode) != 0) VariableInPatternAlternativeError(tree)
              namer.enterInScope(sym)
            }

            val body1 = typed(body, mode, pt)
            val symTp =
              if (treeInfo.isSequenceValued(body)) seqType(body1.tpe)
              else body1.tpe
            sym setInfo symTp

            // have to imperatively set the symbol for this bind to keep it in sync with the symbols used in the body of a case
            // when type checking a case we imperatively update the symbols in the body of the case
            // those symbols are bound by the symbols in the Binds in the pattern of the case,
            // so, if we set the symbols in the case body, but not in the patterns,
            // then re-type check the casedef (for a second try in typedApply for example -- SI-1832),
            // we are no longer in sync: the body has symbols set that do not appear in the patterns
            // since body1 is not necessarily equal to body, we must return a copied tree,
            // but we must still mutate the original bind
            tree setSymbol sym
            treeCopy.Bind(tree, name, body1) setSymbol sym setType body1.tpe
        }


      def typedArrayValue(elemtpt: Tree, elems: List[Tree]) = {
        val elemtpt1 = typedType(elemtpt, mode)
        val elems1 = elems mapConserve (elem => typed(elem, mode, elemtpt1.tpe))
        treeCopy.ArrayValue(tree, elemtpt1, elems1)
          .setType(
            (if (isFullyDefined(pt) && !phase.erasedTypes) pt
             else arrayType(elemtpt1.tpe)).notNull)
      }

      def typedAssign(lhs: Tree, rhs: Tree): Tree = {
        val lhs1    = typed(lhs, EXPRmode | LHSmode, WildcardType)
        val varsym  = lhs1.symbol

        // see #2494 for double error message example
        def fail() =
          if (lhs1.isErrorTyped) lhs1
          else AssignmentError(tree, varsym)

        if (varsym == null)
          return fail()

        if (treeInfo.mayBeVarGetter(varsym)) {
          treeInfo.methPart(lhs1) match {
            case Select(qual, name) =>
              val sel = Select(qual, nme.getterToSetter(name.toTermName)) setPos lhs.pos
              val app = Apply(sel, List(rhs)) setPos tree.pos
              return typed(app, mode, pt)

            case _ =>
          }
        }
//      if (varsym.isVariable ||
//        // setter-rewrite has been done above, so rule out methods here, but, wait a minute, why are we assigning to non-variables after erasure?!
//        (phase.erasedTypes && varsym.isValue && !varsym.isMethod)) {
        if (varsym.isVariable || varsym.isValue && phase.erasedTypes) {
          val rhs1 = typed(rhs, EXPRmode | BYVALmode, lhs1.tpe)
          treeCopy.Assign(tree, lhs1, checkDead(rhs1)) setType UnitClass.tpe
        }
        else if(dyna.isDynamicallyUpdatable(lhs1)) {
          val rhs1 = typed(rhs, EXPRmode | BYVALmode, WildcardType)
          typed1(Apply(lhs1, List(rhs1)), mode, pt)
        }
        else fail()
      }

      def typedIf(cond: Tree, thenp: Tree, elsep: Tree) = {
        val cond1 = checkDead(typed(cond, EXPRmode | BYVALmode, BooleanClass.tpe))
        if (elsep.isEmpty) { // in the future, should be unnecessary
          val thenp1 = typed(thenp, UnitClass.tpe)
          treeCopy.If(tree, cond1, thenp1, elsep) setType thenp1.tpe
        } else {
          var thenp1 = typed(thenp, pt)
          var elsep1 = typed(elsep, pt)

          lazy val thenTp = packedType(thenp1, context.owner)
          lazy val elseTp = packedType(elsep1, context.owner)
          // println("typedIf: "+(thenp1.tpe, elsep1.tpe, ptOrLub(List(thenp1.tpe, elsep1.tpe)),"\n", thenTp, elseTp, thenTp =:= elseTp))
          val (owntype, needAdapt) =
            // in principle we should pack the types of each branch before lubbing, but lub doesn't really work for existentials anyway
            // in the special (though common) case where the types are equal, it pays to pack before comparing
            // especially virtpatmat needs more aggressive unification of skolemized types
            // this breaks src/library/scala/collection/immutable/TrieIterator.scala
            if ( !settings.XoldPatmat.value && !isPastTyper
              && thenp1.tpe.annotations.isEmpty && elsep1.tpe.annotations.isEmpty // annotated types need to be lubbed regardless (at least, continations break if you by pass them like this)
              && thenTp =:= elseTp
               ) (thenp1.tpe, false) // use unpacked type
            // TODO: skolemize (lub of packed types) when that no longer crashes on files/pos/t4070b.scala
            else ptOrLub(List(thenp1.tpe, elsep1.tpe), pt)

          if (needAdapt) { //isNumericValueType(owntype)) {
            thenp1 = adapt(thenp1, mode, owntype)
            elsep1 = adapt(elsep1, mode, owntype)
          }
          treeCopy.If(tree, cond1, thenp1, elsep1) setType owntype
        }
      }

      // under -Xexperimental (and not -Xoldpatmat), and when there's a suitable __match in scope, virtualize the pattern match
      // otherwise, type the Match and leave it until phase `patmat` (immediately after typer)
      // empty-selector matches are transformed into synthetic PartialFunction implementations when the expected type demands it
      def typedVirtualizedMatch(tree: Tree, selector: Tree, cases: List[CaseDef]): Tree =
        if (selector == EmptyTree) {
          if (newPatternMatching && (pt.typeSymbol == PartialFunctionClass)) (new MatchFunTyper(tree, cases, mode, pt)).translated
          else {
            val arity = if (isFunctionType(pt)) pt.normalize.typeArgs.length - 1 else 1
            val params = for (i <- List.range(0, arity)) yield
              atPos(tree.pos.focusStart) {
                ValDef(Modifiers(PARAM | SYNTHETIC),
                       unit.freshTermName("x" + i + "$"), TypeTree(), EmptyTree)
              }
            val ids = for (p <- params) yield Ident(p.name)
            val selector1 = atPos(tree.pos.focusStart) { if (arity == 1) ids.head else gen.mkTuple(ids) }
            val body = treeCopy.Match(tree, selector1, cases)
            typed1(atPos(tree.pos) { Function(params, body) }, mode, pt)
          }
        } else
          virtualizedMatch(typedMatch(selector, cases, mode, pt, tree), mode, pt)

      def typedReturn(expr: Tree) = {
        val enclMethod = context.enclMethod
        if (enclMethod == NoContext ||
            enclMethod.owner.isConstructor ||
            context.enclClass.enclMethod == enclMethod // i.e., we are in a constructor of a local class
            ) {
          ReturnOutsideOfDefError(tree)
        } else {
          val DefDef(_, name, _, _, restpt, _) = enclMethod.tree
          if (restpt.tpe eq null) {
            ReturnWithoutTypeError(tree, enclMethod.owner)
          } else {
            context.enclMethod.returnsSeen = true
            val expr1: Tree = typed(expr, EXPRmode | BYVALmode, restpt.tpe)
            // Warn about returning a value if no value can be returned.
            if (restpt.tpe.typeSymbol == UnitClass) {
              // The typing in expr1 says expr is Unit (it has already been coerced if
              // it is non-Unit) so we have to retype it.  Fortunately it won't come up much
              // unless the warning is legitimate.
              if (typed(expr).tpe.typeSymbol != UnitClass)
                unit.warning(tree.pos, "enclosing method " + name + " has result type Unit: return value discarded")
            }
            treeCopy.Return(tree, checkDead(expr1)) setSymbol enclMethod.owner setType NothingClass.tpe
          }
        }
      }

      def typedNew(tpt: Tree) = {
        val tpt1 = {
          val tpt0 = typedTypeConstructor(tpt)
          if (checkStablePrefixClassType(tpt0))
            if (tpt0.hasSymbol && !tpt0.symbol.typeParams.isEmpty) {
              context.undetparams = cloneSymbols(tpt0.symbol.typeParams)
              notifyUndetparamsAdded(context.undetparams)
              TypeTree().setOriginal(tpt0)
                        .setType(appliedType(tpt0.tpe, context.undetparams map (_.tpeHK))) // @PP: tpeHK! #3343, #4018, #4347.
            } else tpt0
          else tpt0
        }

        /** If current tree <tree> appears in <val x(: T)? = <tree>>
         *  return `tp with x.type' else return `tp`.
         */
        def narrowRhs(tp: Type) = { val sym = context.tree.symbol
          context.tree match {
            case ValDef(mods, _, _, Apply(Select(`tree`, _), _)) if !mods.isMutable && sym != null && sym != NoSymbol =>
              val sym1 = if (sym.owner.isClass && sym.getter(sym.owner) != NoSymbol) sym.getter(sym.owner)
                else sym.lazyAccessorOrSelf
              val pre = if (sym1.owner.isClass) sym1.owner.thisType else NoPrefix
              intersectionType(List(tp, singleType(pre, sym1)))
            case _ => tp
          }}

        val tp = tpt1.tpe
        val sym = tp.typeSymbol.initialize
        if (sym.isAbstractType || sym.hasAbstractFlag)
          IsAbstractError(tree, sym)
        else if (isPrimitiveValueClass(sym)) {
          NotAMemberError(tpt, TypeTree(tp), nme.CONSTRUCTOR)
          setError(tpt)
        }
        else if (!(  tp == sym.thisSym.tpe // when there's no explicit self type -- with (#3612) or without self variable
                     // sym.thisSym.tpe == tp.typeOfThis (except for objects)
                  || narrowRhs(tp) <:< tp.typeOfThis
                  || phase.erasedTypes
                  )) {
          DoesNotConformToSelfTypeError(tree, sym, tp.typeOfThis)
        } else
          treeCopy.New(tree, tpt1).setType(tp)
      }

      def typedEta(expr1: Tree): Tree = expr1.tpe match {
        case TypeRef(_, ByNameParamClass, _) =>
          val expr2 = Function(List(), expr1) setPos expr1.pos
          new ChangeOwnerTraverser(context.owner, expr2.symbol).traverse(expr2)
          typed1(expr2, mode, pt)
        case NullaryMethodType(restpe) =>
          val expr2 = Function(List(), expr1) setPos expr1.pos
          new ChangeOwnerTraverser(context.owner, expr2.symbol).traverse(expr2)
          typed1(expr2, mode, pt)
        case PolyType(_, MethodType(formals, _)) =>
          if (isFunctionType(pt)) expr1
          else adapt(expr1, mode, functionType(formals map (t => WildcardType), WildcardType))
        case MethodType(formals, _) =>
          if (isFunctionType(pt)) expr1
          else expr1 match {
            case Select(qual, name) if (forMSIL &&
                                        pt != WildcardType &&
                                        pt != ErrorType &&
                                        isSubType(pt, DelegateClass.tpe)) =>
              val scalaCaller = newScalaCaller(pt)
              addScalaCallerInfo(scalaCaller, expr1.symbol)
              val n: Name = scalaCaller.name
              val del = Ident(DelegateClass) setType DelegateClass.tpe
              val f = Select(del, n)
              //val f1 = TypeApply(f, List(Ident(pt.symbol) setType pt))
              val args: List[Tree] = if(expr1.symbol.isStatic) List(Literal(Constant(null)))
                                     else List(qual) // where the scala-method is located
              val rhs = Apply(f, args)
              typed(rhs)
            case _ =>
              adapt(expr1, mode, functionType(formals map (t => WildcardType), WildcardType))
          }
        case ErrorType =>
          expr1
        case _ =>
          UnderscoreEtaError(expr1)
      }

      /**
       *  @param args ...
       *  @return     ...
       */
      def tryTypedArgs(args: List[Tree], mode: Int): Option[List[Tree]] = {
        val c = context.makeSilent(false)
        c.retyping = true
        try {
          val res = newTyper(c).typedArgs(args, mode)
          if (c.hasErrors) None else Some(res)
        } catch {
          case ex: CyclicReference =>
            throw ex
          case te: TypeError =>
            // @H some of typer erros can still leak,
            // for instance in continuations
            None
        } finally {
          c.flushBuffer()
        }
      }

      /** Try to apply function to arguments; if it does not work, try to convert Java raw to existentials, or try to
       *  insert an implicit conversion.
       */
      def tryTypedApply(fun: Tree, args: List[Tree]): Tree = {
        val start = Statistics.startTimer(failedApplyNanos)

        def onError(typeError: AbsTypeError): Tree = {
            Statistics.stopTimer(failedApplyNanos, start)

            // If the problem is with raw types, copnvert to existentials and try again.
            // See #4712 for a case where this situation arises,
            if ((fun.symbol ne null) && fun.symbol.isJavaDefined) {
              val newtpe = rawToExistential(fun.tpe)
              if (fun.tpe ne newtpe) {
                // println("late cooking: "+fun+":"+fun.tpe) // DEBUG
                return tryTypedApply(fun setType newtpe, args)
              }
            }

            def treesInResult(tree: Tree): List[Tree] = tree :: (tree match {
              case Block(_, r)                        => treesInResult(r)
              case Match(_, cases)                    => cases
              case CaseDef(_, _, r)                   => treesInResult(r)
              case Annotated(_, r)                    => treesInResult(r)
              case If(_, t, e)                        => treesInResult(t) ++ treesInResult(e)
              case Try(b, catches, _)                 => treesInResult(b) ++ catches
              case Typed(r, Function(Nil, EmptyTree)) => treesInResult(r)
              case _                                  => Nil
            })
            def errorInResult(tree: Tree) = treesInResult(tree) exists (_.pos == typeError.errPos)

            val retry = (typeError.errPos != null) && (fun :: tree :: args exists errorInResult)
            printTyping {
              val funStr = ptTree(fun) + " and " + (args map ptTree mkString ", ")
              if (retry) "second try: " + funStr
              else "no second try: " + funStr + " because error not in result: " + typeError.errPos+"!="+tree.pos
            }
            if (retry) {
              val Select(qual, name) = fun
              tryTypedArgs(args, forArgMode(fun, mode)) match {
                case Some(args1) =>
                  val qual1 =
                    if (!pt.isError) adaptToArguments(qual, name, args1, pt, true, true)
                    else qual
                  if (qual1 ne qual) {
                    val tree1 = Apply(Select(qual1, name) setPos fun.pos, args1) setPos tree.pos
                    return typed1(tree1, mode | SNDTRYmode, pt)
                  }
                case _ => ()
              }
            }
            issue(typeError)
            setError(treeCopy.Apply(tree, fun, args))
        }

        silent(_.doTypedApply(tree, fun, args, mode, pt)) match {
          case SilentResultValue(t) =>
            t
          case SilentTypeError(err) =>
            onError(err)
        }
      }

      def typedApply(fun: Tree, args: List[Tree]) = {
        val stableApplication = (fun.symbol ne null) && fun.symbol.isMethod && fun.symbol.isStable
        if (stableApplication && isPatternMode) {
          // treat stable function applications f() as expressions.
          typed1(tree, mode & ~PATTERNmode | EXPRmode, pt)
        } else {
          val funpt = if (isPatternMode) pt else WildcardType
          val appStart = Statistics.startTimer(failedApplyNanos)
          val opeqStart = Statistics.startTimer(failedOpEqNanos)

          def onError(reportError: => Tree): Tree = {
              fun match {
                case Select(qual, name)
                if !isPatternMode && nme.isOpAssignmentName(newTermName(name.decode)) =>
                  val qual1 = typedQualifier(qual)
                  if (treeInfo.isVariableOrGetter(qual1)) {
                    Statistics.stopTimer(failedOpEqNanos, opeqStart)
                    convertToAssignment(fun, qual1, name, args)
                  } else {
                    Statistics.stopTimer(failedApplyNanos, appStart)
                      reportError
                  }
                case _ =>
                  Statistics.stopTimer(failedApplyNanos, appStart)
                  reportError
              }
          }
          silent(_.typed(fun, forFunMode(mode), funpt),
                 if ((mode & EXPRmode) != 0) false else context.ambiguousErrors,
                 if ((mode & EXPRmode) != 0) tree else context.tree) match {
            case SilentResultValue(fun1) =>
              val fun2 = if (stableApplication) stabilizeFun(fun1, mode, pt) else fun1
              Statistics.incCounter(typedApplyCount)
              def isImplicitMethod(tpe: Type) = tpe match {
                case mt: MethodType => mt.isImplicit
                case _ => false
              }
              val useTry = (
                   !isPastTyper
                && fun2.isInstanceOf[Select]
                && !isImplicitMethod(fun2.tpe)
                && ((fun2.symbol eq null) || !fun2.symbol.isConstructor)
                && (mode & (EXPRmode | SNDTRYmode)) == EXPRmode
              )
              val res =
                if (useTry) tryTypedApply(fun2, args)
                else doTypedApply(tree, fun2, args, mode, pt)

            /*
              if (fun2.hasSymbol && fun2.symbol.isConstructor && (mode & EXPRmode) != 0) {
                res.tpe = res.tpe.notNull
              }
              */
              // TODO: In theory we should be able to call:
              //if (fun2.hasSymbol && fun2.symbol.name == nme.apply && fun2.symbol.owner == ArrayClass) {
              // But this causes cyclic reference for Array class in Cleanup. It is easy to overcome this
              // by calling ArrayClass.info here (or some other place before specialize).
              if (fun2.symbol == Array_apply && !res.isErrorTyped) {
                val checked = gen.mkCheckInit(res)
                // this check is needed to avoid infinite recursion in Duplicators
                // (calling typed1 more than once for the same tree)
                if (checked ne res) typed { atPos(tree.pos)(checked) }
                else res
              } else
                res
            case SilentTypeError(err) =>
              onError({issue(err); setError(tree)})
          }
        }
      }

      def convertToAssignment(fun: Tree, qual: Tree, name: Name, args: List[Tree]): Tree = {
        val prefix = name.toTermName stripSuffix nme.EQL
        def mkAssign(vble: Tree): Tree =
          Assign(
            vble,
            Apply(
              Select(vble.duplicate, prefix) setPos fun.pos.focus, args) setPos tree.pos.makeTransparent
          ) setPos tree.pos

        def mkUpdate(table: Tree, indices: List[Tree]) = {
          gen.evalOnceAll(table :: indices, context.owner, context.unit) {
            case tab :: is =>
              def mkCall(name: Name, extraArgs: Tree*) = (
                Apply(
                  Select(tab(), name) setPos table.pos,
                  is.map(i => i()) ++ extraArgs
                ) setPos tree.pos
              )
              mkCall(
                nme.update,
                Apply(Select(mkCall(nme.apply), prefix) setPos fun.pos, args) setPos tree.pos
              )
            case _ => EmptyTree
          }
        }

        val tree1 = qual match {
          case Ident(_) =>
            mkAssign(qual)

          case Select(qualqual, vname) =>
            gen.evalOnce(qualqual, context.owner, context.unit) { qq =>
              val qq1 = qq()
              mkAssign(Select(qq1, vname) setPos qual.pos)
            }

          case Apply(fn, indices) =>
            treeInfo.methPart(fn) match {
              case Select(table, nme.apply) => mkUpdate(table, indices)
              case _                        => UnexpectedTreeAssignmentConversionError(qual)
            }
        }
        typed1(tree1, mode, pt)
      }

      def typedSuper(qual: Tree, mix: TypeName) = {
        val qual1 = typed(qual)

        val clazz = qual1 match {
          case This(_) => qual1.symbol
          case _ => qual1.tpe.typeSymbol
        }
        //println(clazz+"/"+qual1.tpe.typeSymbol+"/"+qual1)

        def findMixinSuper(site: Type): Type = {
          var ps = site.parents filter (_.typeSymbol.name == mix)
          if (ps.isEmpty)
            ps = site.parents filter (_.typeSymbol.toInterface.name == mix)
          if (ps.isEmpty) {
            debuglog("Fatal: couldn't find site " + site + " in " + site.parents.map(_.typeSymbol.name))
            if (phase.erasedTypes && context.enclClass.owner.isImplClass) {
              // println(qual1)
              // println(clazz)
              // println(site)
              // println(site.parents)
              // println(mix)
              // the reference to super class got lost during erasure
              restrictionError(tree.pos, unit, "traits may not select fields or methods from super[C] where C is a class")
              ErrorType
            } else {
              MixinMissingParentClassNameError(tree, mix, clazz)
              ErrorType
            }
          } else if (!ps.tail.isEmpty) {
            AmbiguousParentClassError(tree)
            ErrorType
          } else {
            ps.head
          }
        }

        val owntype = (
          if (!mix.isEmpty) findMixinSuper(clazz.tpe)
          else if ((mode & SUPERCONSTRmode) != 0) clazz.info.firstParent
          else intersectionType(clazz.info.parents)
        )
        treeCopy.Super(tree, qual1, mix) setType SuperType(clazz.thisType, owntype)
      }

      def typedThis(qual: Name) = tree.symbol orElse qualifyingClass(tree, qual, packageOK = false) match {
        case NoSymbol => tree
        case clazz    =>
          tree setSymbol clazz setType clazz.thisType.underlying
          if (isStableContext(tree, mode, pt)) tree setType clazz.thisType else tree
      }

      /** Attribute a selection where <code>tree</code> is <code>qual.name</code>.
       *  <code>qual</code> is already attributed.
       *
       *  @param qual ...
       *  @param name ...
       *  @return     ...
       */
      def typedSelect(qual: Tree, name: Name): Tree = {
        def asDynamicCall = dyna.mkInvoke(context.tree, tree, qual, name) map (typed1(_, mode, pt))

        val sym = tree.symbol orElse member(qual, name) orElse {
          // symbol not found? --> try to convert implicitly to a type that does have the required
          // member.  Added `| PATTERNmode` to allow enrichment in patterns (so we can add e.g., an
          // xml member to StringContext, which in turn has an unapply[Seq] method)
          if (name != nme.CONSTRUCTOR && inExprModeOr(mode, PATTERNmode)) {
            val qual1 = adaptToMemberWithArgs(tree, qual, name, mode, true, true)
            if (qual1 ne qual)
              return typed(treeCopy.Select(tree, qual1, name), mode, pt)
          }
          NoSymbol
        }
        if (phase.erasedTypes && qual.isInstanceOf[Super] && tree.symbol != NoSymbol)
          qual.tpe = tree.symbol.owner.tpe

        if (!reallyExists(sym)) {
          if (context.owner.enclosingTopLevelClass.isJavaDefined && name.isTypeName) {
            val tree1 = atPos(tree.pos) { gen.convertToSelectFromType(qual, name)  }
            if (tree1 != EmptyTree) return typed1(tree1, mode, pt)
          }

          // try to expand according to Dynamic rules.
          asDynamicCall foreach (x => return x)

          debuglog(
            "qual = "+qual+":"+qual.tpe+
            "\nSymbol="+qual.tpe.termSymbol+"\nsymbol-info = "+qual.tpe.termSymbol.info+
            "\nscope-id = "+qual.tpe.termSymbol.info.decls.hashCode()+"\nmembers = "+qual.tpe.members+
            "\nname = "+name+"\nfound = "+sym+"\nowner = "+context.enclClass.owner
          )

          def makeInteractiveErrorTree = {
            val tree1 = tree match {
              case Select(_, _) => treeCopy.Select(tree, qual, name)
              case SelectFromTypeTree(_, _) => treeCopy.SelectFromTypeTree(tree, qual, name)
            }
            setError(tree1)
          }

          if (name == nme.ERROR && forInteractive)
            return makeInteractiveErrorTree

          if (!qual.tpe.widen.isErroneous) {
            if ((mode & QUALmode) != 0) {
              val lastTry = rootMirror.missingHook(qual.tpe.typeSymbol, name)
              if (lastTry != NoSymbol) return typed1(tree setSymbol lastTry, mode, pt)
            }
            NotAMemberError(tree, qual, name)
          }

          if (forInteractive) makeInteractiveErrorTree else setError(tree)
        } else {
          val tree1 = tree match {
            case Select(_, _) => treeCopy.Select(tree, qual, name)
            case SelectFromTypeTree(_, _) => treeCopy.SelectFromTypeTree(tree, qual, name)
          }
          val (result, accessibleError) = silent(_.makeAccessible(tree1, sym, qual.tpe, qual)) match {
            case SilentTypeError(err) =>
              if (err.kind != ErrorKinds.Access) {
                context issue err
                return setError(tree)
              }
              else (tree1, Some(err))
            case SilentResultValue(treeAndPre) =>
              (stabilize(treeAndPre._1, treeAndPre._2, mode, pt), None)
          }

          def isPotentialNullDeference() = {
            !isPastTyper &&
            !sym.isConstructor &&
            !(qual.tpe <:< NotNullClass.tpe) && !qual.tpe.isNotNull &&
            !(List(Any_isInstanceOf, Any_asInstanceOf) contains result.symbol)  // null.is/as is not a dereference
          }
          // unit is null here sometimes; how are we to know when unit might be null? (See bug #2467.)
          if (settings.warnSelectNullable.value && isPotentialNullDeference && unit != null)
            unit.warning(tree.pos, "potential null pointer dereference: "+tree)

          result match {
            // could checkAccessible (called by makeAccessible) potentially have skipped checking a type application in qual?
            case SelectFromTypeTree(qual@TypeTree(), name) if qual.tpe.typeArgs.nonEmpty => // TODO: somehow the new qual is not checked in refchecks
              treeCopy.SelectFromTypeTree(
                result,
                (TypeTreeWithDeferredRefCheck(){ () => val tp = qual.tpe; val sym = tp.typeSymbolDirect
                  // will execute during refchecks -- TODO: make private checkTypeRef in refchecks public and call that one?
                  checkBounds(qual, tp.prefix, sym.owner, sym.typeParams, tp.typeArgs, "")
                  qual // you only get to see the wrapped tree after running this check :-p
                }) setType qual.tpe setPos qual.pos,
                name)
            case _ if accessibleError.isDefined =>
              // don't adapt constructor, SI-6074
              val qual1 = if (name == nme.CONSTRUCTOR) qual
                          else adaptToMemberWithArgs(tree, qual, name, mode, false, false)
              if (!qual1.isErrorTyped && (qual1 ne qual))
                typed(Select(qual1, name) setPos tree.pos, mode, pt)
              else
                // before failing due to access, try a dynamic call.
                asDynamicCall getOrElse {
                  issue(accessibleError.get)
                  setError(tree)
                }
            case _ =>
              result
          }
        }
      }

      /** Attribute an identifier consisting of a simple name or an outer reference.
       *
       *  @param tree      The tree representing the identifier.
       *  @param name      The name of the identifier.
       *  Transformations: (1) Prefix class members with this.
       *                   (2) Change imported symbols to selections
       */
      def typedIdent(name: Name): Tree = {
        var errorContainer: AbsTypeError = null
        @inline
        def ambiguousError(msg: String) = {
          assert(errorContainer == null, "Cannot set ambiguous error twice for identifier")
          errorContainer = AmbiguousIdentError(tree, name, msg)
        }
        @inline
        def identError(tree: AbsTypeError) = {
          assert(errorContainer == null, "Cannot set ambiguous error twice for identifier")
          errorContainer = tree
        }

        val fingerPrint: Long = name.fingerPrint

        var defSym: Symbol = tree.symbol  // the directly found symbol
        var pre: Type = NoPrefix          // the prefix type of defSym, if a class member
        var qual: Tree = EmptyTree        // the qualifier tree if transformed tree is a select
        var inaccessibleSym: Symbol = NoSymbol // the first symbol that was found but that was discarded
                                          // for being inaccessible; used for error reporting
        var inaccessibleExplanation: String = ""

        // If a special setting is given, the empty package will be checked as a
        // last ditch effort before failing.  This method sets defSym and returns
        // true if a member of the given name exists.
        def checkEmptyPackage(): Boolean = {
          defSym = rootMirror.EmptyPackageClass.tpe.nonPrivateMember(name)
          defSym != NoSymbol
        }
        def startingIdentContext = (
          // ignore current variable scope in patterns to enforce linearity
          if ((mode & (PATTERNmode | TYPEPATmode)) == 0) context
          else context.outer
        )
        // A symbol qualifies if it exists and is not stale. Stale symbols
        // are made to disappear here. In addition,
        // if we are in a constructor of a pattern, we ignore all definitions
        // which are methods (note: if we don't do that
        // case x :: xs in class List would return the :: method)
        // unless they are stable or are accessors (the latter exception is for better error messages).
        def qualifies(sym: Symbol): Boolean = {
          sym.hasRawInfo &&       // this condition avoids crashing on self-referential pattern variables
          reallyExists(sym) &&
          ((mode & PATTERNmode | FUNmode) != (PATTERNmode | FUNmode) || !sym.isSourceMethod || sym.hasFlag(ACCESSOR))
        }

        if (defSym == NoSymbol) {
          var defEntry: ScopeEntry = null // the scope entry of defSym, if defined in a local scope

          var cx = startingIdentContext
          while (defSym == NoSymbol && cx != NoContext && (cx.scope ne null)) { // cx.scope eq null arises during FixInvalidSyms in Duplicators
            pre = cx.enclClass.prefix
            defEntry = {
                val scope = cx.scope
                if ((fingerPrint & scope.fingerPrints) != 0) scope.lookupEntry(name) else null
              }
            if ((defEntry ne null) && qualifies(defEntry.sym)) {
              // Right here is where SI-1987, overloading in package objects, can be
              // seen to go wrong. There is an overloaded symbol, but when referring
              // to the unqualified identifier from elsewhere in the package, only
              // the last definition is visible. So overloading mis-resolves and is
              // definition-order dependent, bad things. See run/t1987.scala.
              //
              // I assume the actual problem involves how/where these symbols are entered
              // into the scope. But since I didn't figure out how to fix it that way, I
              // catch it here by looking up package-object-defined symbols in the prefix.
              if (isInPackageObject(defEntry.sym, pre.typeSymbol)) {
                defSym = pre.member(defEntry.sym.name)
                if (defSym ne defEntry.sym) {
                  log("!!! Overloaded package object member resolved incorrectly.\n  Discarded: " +
                    defEntry.sym.defString + "\n  Using: " + defSym.defString)
                }
              }
              else
                defSym = defEntry.sym
            }
            else {
              cx = cx.enclClass
              val foundSym = pre.member(name) filter qualifies
              defSym = foundSym filter (context.isAccessible(_, pre, false))
              if (defSym == NoSymbol) {
                if ((foundSym ne NoSymbol) && (inaccessibleSym eq NoSymbol)) {
                  inaccessibleSym = foundSym
                  inaccessibleExplanation = analyzer.lastAccessCheckDetails
                }
                cx = cx.outer
              }
            }
          }

          val symDepth = if (defEntry eq null) cx.depth
                         else cx.depth - (cx.scope.nestingLevel - defEntry.owner.nestingLevel)
          var impSym: Symbol = NoSymbol      // the imported symbol
          var imports = context.imports      // impSym != NoSymbol => it is imported from imports.head
          while (!reallyExists(impSym) && !imports.isEmpty && imports.head.depth > symDepth) {
            impSym = imports.head.importedSymbol(name)
            if (!impSym.exists) imports = imports.tail
          }

          // detect ambiguous definition/import,
          // update `defSym` to be the final resolved symbol,
          // update `pre` to be `sym`s prefix type in case it is an imported member,
          // and compute value of:

          if (defSym.exists && impSym.exists) {
            // imported symbols take precedence over package-owned symbols in different
            // compilation units. Defined symbols take precedence over erroneous imports.
            if (defSym.isDefinedInPackage &&
                (!currentRun.compiles(defSym) ||
                 context.unit.exists && defSym.sourceFile != context.unit.source.file))
              defSym = NoSymbol
            else if (impSym.isError || impSym.name == nme.CONSTRUCTOR)
              impSym = NoSymbol
          }
          if (defSym.exists) {
            if (impSym.exists)
              ambiguousError(
                "it is both defined in "+defSym.owner +
                " and imported subsequently by \n"+imports.head)
            else if (!defSym.owner.isClass || defSym.owner.isPackageClass || defSym.isTypeParameterOrSkolem)
              pre = NoPrefix
            else
              qual = atPos(tree.pos.focusStart)(gen.mkAttributedQualifier(pre))
          } else {
            if (impSym.exists) {
              var impSym1: Symbol = NoSymbol
              var imports1 = imports.tail

              /** It's possible that seemingly conflicting identifiers are
               *  identifiably the same after type normalization.  In such cases,
               *  allow compilation to proceed.  A typical example is:
               *    package object foo { type InputStream = java.io.InputStream }
               *    import foo._, java.io._
               */
              def ambiguousImport() = {
                // The types of the qualifiers from which the ambiguous imports come.
                // If the ambiguous name is a value, these must be the same.
                def t1  = imports.head.qual.tpe
                def t2  = imports1.head.qual.tpe
                // The types of the ambiguous symbols, seen as members of their qualifiers.
                // If the ambiguous name is a monomorphic type, we can relax this far.
                def mt1 = t1 memberType impSym
                def mt2 = t2 memberType impSym1
                def characterize = List(
                  s"types:  $t1 =:= $t2  ${t1 =:= t2}  members: ${mt1 =:= mt2}",
                  s"member type 1: $mt1",
                  s"member type 2: $mt2",
                  s"$impSym == $impSym1  ${impSym == impSym1}",
                  s"${impSym.debugLocationString} ${impSym.getClass}",
                  s"${impSym1.debugLocationString} ${impSym1.getClass}"
                ).mkString("\n  ")

                // The symbol names are checked rather than the symbols themselves because
                // each time an overloaded member is looked up it receives a new symbol.
                // So foo.member("x") != foo.member("x") if x is overloaded.  This seems
                // likely to be the cause of other bugs too...
                if (t1 =:= t2 && impSym.name == impSym1.name)
                  log(s"Suppressing ambiguous import: $t1 =:= $t2 && $impSym == $impSym1")
                // Monomorphism restriction on types is in part because type aliases could have the
                // same target type but attach different variance to the parameters. Maybe it can be
                // relaxed, but doesn't seem worth it at present.
                else if (mt1 =:= mt2 && name.isTypeName && impSym.isMonomorphicType && impSym1.isMonomorphicType)
                  log(s"Suppressing ambiguous import: $mt1 =:= $mt2 && $impSym and $impSym1 are equivalent")
                else {
                  log(s"Import is genuinely ambiguous:\n  " + characterize)
                  ambiguousError(s"it is imported twice in the same scope by\n${imports.head}\nand ${imports1.head}")
                }
              }
              while (errorContainer == null && !imports1.isEmpty &&
                     (!imports.head.isExplicitImport(name) ||
                      imports1.head.depth == imports.head.depth)) {
                impSym1 = imports1.head.importedSymbol(name)
                if (reallyExists(impSym1)) {
                  if (imports1.head.isExplicitImport(name)) {
                    if (imports.head.isExplicitImport(name) ||
                        imports1.head.depth != imports.head.depth) ambiguousImport()
                    impSym = impSym1
                    imports = imports1
                  } else if (!imports.head.isExplicitImport(name) &&
                             imports1.head.depth == imports.head.depth) ambiguousImport()
                }
                imports1 = imports1.tail
              }
              defSym = impSym
              val qual0 = imports.head.qual
              if (!(shortenImports && qual0.symbol.isPackage)) // optimization: don't write out package prefixes
                qual = atPos(tree.pos.focusStart)(resetPos(qual0.duplicate))
              pre = qual.tpe
            }
            else if (settings.exposeEmptyPackage.value && checkEmptyPackage())
              log("Allowing empty package member " + name + " due to settings.")
            else {
              if ((mode & QUALmode) != 0) {
                val lastTry = rootMirror.missingHook(rootMirror.RootClass, name)
                if (lastTry != NoSymbol) return typed1(tree setSymbol lastTry, mode, pt)
              }
              if (settings.debug.value) {
                log(context.imports)//debug
              }
              if (inaccessibleSym eq NoSymbol) {
                // Avoiding some spurious error messages: see SI-2388.
                if (reporter.hasErrors && (name startsWith tpnme.ANON_CLASS_NAME)) ()
                else identError(SymbolNotFoundError(tree, name, context.owner, startingIdentContext))
              } else
                identError(InferErrorGen.AccessError(
                  tree, inaccessibleSym, context.enclClass.owner.thisType, context.enclClass.owner,
                  inaccessibleExplanation
                ))
              defSym = context.owner.newErrorSymbol(name)
            }
          }
        }
        if (errorContainer != null) {
          ErrorUtils.issueTypeError(errorContainer)
          setError(tree)
        } else {
          if (defSym.owner.isPackageClass)
            pre = defSym.owner.thisType

          // Inferring classOf type parameter from expected type.
          if (defSym.isThisSym) {
            typed1(This(defSym.owner) setPos tree.pos, mode, pt)
          }
          // Inferring classOf type parameter from expected type.  Otherwise an
          // actual call to the stubbed classOf method is generated, returning null.
          else if (isPredefMemberNamed(defSym, nme.classOf) && pt.typeSymbol == ClassClass && pt.typeArgs.nonEmpty)
            typedClassOf(tree, TypeTree(pt.typeArgs.head))
          else {
            val tree1 = (
              if (qual == EmptyTree) tree
              // atPos necessary because qualifier might come from startContext
              else atPos(tree.pos)(Select(qual, name))
            )
            val (tree2, pre2) = makeAccessible(tree1, defSym, pre, qual)
            // assert(pre.typeArgs isEmpty) // no need to add #2416-style check here, right?
            val tree3 = stabilize(tree2, pre2, mode, pt)
            // SI-5967 Important to replace param type A* with Seq[A] when seen from from a reference, to avoid
            //         inference errors in pattern matching.
            tree3 setType dropRepeatedParamType(tree3.tpe)
          }
        }
      }

      def typedCompoundTypeTree(templ: Template) = {
        val parents1 = templ.parents mapConserve (typedType(_, mode))
        if (parents1 exists (_.isErrorTyped)) tree setType ErrorType
        else {
          val decls = newScope
          //Console.println("Owner: " + context.enclClass.owner + " " + context.enclClass.owner.id)
          val self = refinedType(parents1 map (_.tpe), context.enclClass.owner, decls, templ.pos)
          newTyper(context.make(templ, self.typeSymbol, decls)).typedRefinement(templ)
          templ addAttachment CompoundTypeTreeOriginalAttachment(parents1, Nil) // stats are set elsewhere
          tree setType self
        }
      }

      def typedAppliedTypeTree(tpt: Tree, args: List[Tree]) = {
        val tpt1 = typed1(tpt, mode | FUNmode | TAPPmode, WildcardType)
        if (tpt1.isErrorTyped) {
          tpt1
        } else if (!tpt1.hasSymbol) {
          AppliedTypeNoParametersError(tree, tpt1.tpe)
        } else {
          val tparams = tpt1.symbol.typeParams
          if (sameLength(tparams, args)) {
            // @M: kind-arity checking is done here and in adapt, full kind-checking is in checkKindBounds (in Infer)
            val args1 =
              if (!tpt1.symbol.rawInfo.isComplete)
                args mapConserve (typedHigherKindedType(_, mode))
                // if symbol hasn't been fully loaded, can't check kind-arity
              else map2Conserve(args, tparams) { (arg, tparam) =>
                //@M! the polytype denotes the expected kind
                typedHigherKindedType(arg, mode, GenPolyType(tparam.typeParams, AnyClass.tpe))
              }
            val argtypes = args1 map (_.tpe)

            foreach2(args, tparams)((arg, tparam) => arg match {
              // note: can't use args1 in selector, because Bind's got replaced
              case Bind(_, _) =>
                if (arg.symbol.isAbstractType)
                  arg.symbol setInfo // XXX, feedback. don't trackSymInfo here!
                    TypeBounds(
                      lub(List(arg.symbol.info.bounds.lo, tparam.info.bounds.lo.subst(tparams, argtypes))),
                      glb(List(arg.symbol.info.bounds.hi, tparam.info.bounds.hi.subst(tparams, argtypes))))
              case _ =>
            })
            val original = treeCopy.AppliedTypeTree(tree, tpt1, args1)
            val result = TypeTree(appliedType(tpt1.tpe, argtypes)) setOriginal original
            if(tpt1.tpe.isInstanceOf[PolyType]) // did the type application (performed by appliedType) involve an unchecked beta-reduction?
              TypeTreeWithDeferredRefCheck(){ () =>
                // wrap the tree and include the bounds check -- refchecks will perform this check (that the beta reduction was indeed allowed) and unwrap
                // we can't simply use original in refchecks because it does not contains types
                // (and the only typed trees we have have been mangled so they're not quite the original tree anymore)
                checkBounds(result, tpt1.tpe.prefix, tpt1.symbol.owner, tpt1.symbol.typeParams, argtypes, "")
                result // you only get to see the wrapped tree after running this check :-p
              } setType (result.tpe) setPos(result.pos)
            else result
          } else if (tparams.isEmpty) {
            AppliedTypeNoParametersError(tree, tpt1.tpe)
          } else {
            //Console.println("\{tpt1}:\{tpt1.symbol}:\{tpt1.symbol.info}")
            if (settings.debug.value) Console.println(tpt1+":"+tpt1.symbol+":"+tpt1.symbol.info)//debug
            AppliedTypeWrongNumberOfArgsError(tree, tpt1, tparams)
          }
        }
      }

      // begin typed1
      val sym: Symbol = tree.symbol
      if ((sym ne null) && (sym ne NoSymbol)) sym.initialize
      //if (settings.debug.value && tree.isDef) log("typing definition of "+sym);//DEBUG
      tree match {
        case PackageDef(pid, stats) =>
          val pid1 = typedQualifier(pid).asInstanceOf[RefTree]
          assert(sym.moduleClass ne NoSymbol, sym)
          // complete lazy annotations
          val annots = sym.annotations
          val stats1 = newTyper(context.make(tree, sym.moduleClass, sym.info.decls))
            .typedStats(stats, NoSymbol)
          treeCopy.PackageDef(tree, pid1, stats1) setType NoType

        case tree @ ClassDef(_, _, _, _) =>
          newTyper(context.makeNewScope(tree, sym)).typedClassDef(tree)

        case tree @ ModuleDef(_, _, _) =>
          newTyper(context.makeNewScope(tree, sym.moduleClass)).typedModuleDef(tree)

        case vdef @ ValDef(_, _, _, _) =>
          typedValDef(vdef)

        case ddef @ DefDef(_, _, _, _, _, _) =>
          // flag default getters for constructors. An actual flag would be nice. See SI-5543.
          //val flag = ddef.mods.hasDefaultFlag && ddef.mods.hasFlag(PRESUPER)
          val flag = ddef.mods.hasDefaultFlag && sym.owner.isModuleClass &&
                     nme.defaultGetterToMethod(sym.name) == nme.CONSTRUCTOR
          newTyper(context.makeNewScope(tree, sym)).constrTyperIf(flag).typedDefDef(ddef)

        case tdef @ TypeDef(_, _, _, _) =>
          typedTypeDef(tdef)

        case ldef @ LabelDef(_, _, _) =>
          labelTyper(ldef).typedLabelDef(ldef)

        case ddef @ DocDef(comment, defn) =>
          if (forScaladoc && (sym ne null) && (sym ne NoSymbol)) {
            docComments(sym) = comment
            comment.defineVariables(sym)
            val typer1 = newTyper(context.makeNewScope(tree, context.owner))
            for (useCase <- comment.useCases) {
              typer1.silent(_.typedUseCase(useCase)) match {
                case SilentTypeError(err) =>
                  unit.warning(useCase.pos, err.errMsg)
                case _ =>
              }
              for (useCaseSym <- useCase.defined) {
                if (sym.name != useCaseSym.name)
                  unit.warning(useCase.pos, "@usecase " + useCaseSym.name.decode + " does not match commented symbol: " + sym.name.decode)
              }
            }
          }
          typed(defn, mode, pt)

        case Annotated(constr, arg) =>
          typedAnnotated(constr, typed(arg, mode, pt))

        case tree @ Block(_, _) =>
          typerWithLocalContext(context.makeNewScope(tree, context.owner)){
            _.typedBlock(tree, mode, pt)
          }

        case Alternative(alts) =>
          val alts1 = alts mapConserve (alt => typed(alt, mode | ALTmode, pt))
          treeCopy.Alternative(tree, alts1) setType pt

        case Star(elem) =>
          if ((mode & STARmode) == 0 && !isPastTyper)
            StarPatternWithVarargParametersError(tree)
          treeCopy.Star(tree, typed(elem, mode, pt)) setType makeFullyDefined(pt)

        case Bind(name, body) =>
          typedBind(name, body)

        case UnApply(fun, args) =>
          val fun1 = typed(fun)
          val tpes = formalTypes(unapplyTypeList(fun.symbol, fun1.tpe, args.length), args.length)
          val args1 = map2(args, tpes)(typedPattern)
          treeCopy.UnApply(tree, fun1, args1) setType pt

        case ArrayValue(elemtpt, elems) =>
          typedArrayValue(elemtpt, elems)

        case tree @ Function(_, _) =>
          if (tree.symbol == NoSymbol)
            tree.symbol = context.owner.newAnonymousFunctionValue(tree.pos)
          typerWithLocalContext(context.makeNewScope(tree, tree.symbol))(_.typedFunction(tree, mode, pt))

        case Assign(lhs, rhs) =>
          typedAssign(lhs, rhs)

        case AssignOrNamedArg(lhs, rhs) => // called by NamesDefaults in silent typecheck
          typedAssign(lhs, rhs)

        case If(cond, thenp, elsep) =>
          typedIf(cond, thenp, elsep)

        case tree @ Match(selector, cases) =>
          typedVirtualizedMatch(tree, selector, cases)

        case Return(expr) =>
          typedReturn(expr)

        case Try(block, catches, finalizer) =>
          var block1 = typed(block, pt)
          var catches1 = typedCases(catches, ThrowableClass.tpe, pt)

          for (cdef <- catches1 if cdef.guard.isEmpty) {
            def warn(name: Name) = context.warning(cdef.pat.pos, s"This catches all Throwables. If this is really intended, use `case ${name.decoded}: Throwable` to clear this warning.")
            def unbound(t: Tree) = t.symbol == null || t.symbol == NoSymbol
            cdef.pat match {
              case Bind(name, i@Ident(_)) if unbound(i) => warn(name)
              case i@Ident(name) if unbound(i)          => warn(name)
              case _ =>
            }
          }

          val finalizer1 = if (finalizer.isEmpty) finalizer
                           else typed(finalizer, UnitClass.tpe)
          val (owntype, needAdapt) = ptOrLub(block1.tpe :: (catches1 map (_.tpe)), pt)
          if (needAdapt) {
            block1 = adapt(block1, mode, owntype)
            catches1 = catches1 map (adaptCase(_, mode, owntype))
          }

          treeCopy.Try(tree, block1, catches1, finalizer1) setType owntype

        case Throw(expr) =>
          val expr1 = typed(expr, EXPRmode | BYVALmode, ThrowableClass.tpe)
          treeCopy.Throw(tree, expr1) setType NothingClass.tpe

        case New(tpt: Tree) =>
          typedNew(tpt)

        case Typed(expr, Function(List(), EmptyTree)) =>
          // find out whether the programmer is trying to eta-expand a macro def
          // to do that we need to typecheck the tree first (we need a symbol of the eta-expandee)
          // that typecheck must not trigger macro expansions, so we explicitly prohibit them
          // Q: "but, " - you may ask - ", `typed1` doesn't call adapt, which does macro expansion, so why explicit check?"
          // A: solely for robustness reasons. this mechanism might change in the future, which might break unprotected code
          val expr1 = context.withMacrosDisabled(typed1(expr, mode, pt))
          expr1 match {
            case macroDef if macroDef.symbol != null && macroDef.symbol.isTermMacro && !macroDef.symbol.isErroneous =>
              MacroEtaError(expr1)
            case _ =>
              typedEta(checkDead(expr1))
          }

        case Typed(expr0, tpt @ Ident(tpnme.WILDCARD_STAR))  =>
          val expr = typed(expr0, onlyStickyModes(mode), WildcardType)
          def subArrayType(pt: Type) =
            if (isPrimitiveValueClass(pt.typeSymbol) || !isFullyDefined(pt)) arrayType(pt)
            else {
              val tparam = context.owner freshExistential "" setInfo TypeBounds.upper(pt)
              newExistentialType(List(tparam), arrayType(tparam.tpe))
            }

          val (expr1, baseClass) = expr.tpe.typeSymbol match {
            case ArrayClass => (adapt(expr, onlyStickyModes(mode), subArrayType(pt)), ArrayClass)
            case _          => (adapt(expr, onlyStickyModes(mode), seqType(pt)), SeqClass)
          }
          expr1.tpe.baseType(baseClass) match {
            case TypeRef(_, _, List(elemtp)) =>
              treeCopy.Typed(tree, expr1, tpt setType elemtp) setType elemtp
            case _ =>
              setError(tree)
          }

        case Typed(expr, tpt) =>
          val tptTyped  = typedType(tpt, mode)
          val exprTyped = typed(expr, onlyStickyModes(mode), tptTyped.tpe.deconst)
          val treeTyped = treeCopy.Typed(tree, exprTyped, tptTyped)

          if (isPatternMode) {
            val uncheckedTypeExtractor = extractorForUncheckedType(tpt.pos, tptTyped.tpe)

            // make fully defined to avoid bounded wildcard types that may be in pt from calling dropExistential (SI-2038)
            val ptDefined = if (isFullyDefined(pt)) pt else makeFullyDefined(pt)
            val ownType   = inferTypedPattern(tptTyped, tptTyped.tpe, ptDefined, canRemedy = uncheckedTypeExtractor.nonEmpty)
            treeTyped setType ownType

            uncheckedTypeExtractor match {
              case None => treeTyped
              case Some(extractor) => wrapClassTagUnapply(treeTyped, extractor, tptTyped.tpe)
            }
          } else
            treeTyped setType tptTyped.tpe

        case TypeApply(fun, args) =>
          // @M: kind-arity checking is done here and in adapt, full kind-checking is in checkKindBounds (in Infer)
          //@M! we must type fun in order to type the args, as that requires the kinds of fun's type parameters.
          // However, args should apparently be done first, to save context.undetparams. Unfortunately, the args
          // *really* have to be typed *after* fun. We escape from this classic Catch-22 by simply saving&restoring undetparams.

          // @M TODO: the compiler still bootstraps&all tests pass when this is commented out..
          //val undets = context.undetparams

          // @M: fun is typed in TAPPmode because it is being applied to its actual type parameters
          val fun1 = typed(fun, forFunMode(mode) | TAPPmode, WildcardType)
          val tparams = fun1.symbol.typeParams

          //@M TODO: val undets_fun = context.undetparams  ?
          // "do args first" (by restoring the context.undetparams) in order to maintain context.undetparams on the function side.

          // @M TODO: the compiler still bootstraps when this is commented out.. TODO: run tests
          //context.undetparams = undets

          // @M maybe the well-kindedness check should be done when checking the type arguments conform to the type parameters' bounds?
          val args1 = if (sameLength(args, tparams)) map2Conserve(args, tparams) {
                        //@M! the polytype denotes the expected kind
                        (arg, tparam) => typedHigherKindedType(arg, mode, GenPolyType(tparam.typeParams, AnyClass.tpe))
                      } else {
                      //@M  this branch is correctly hit for an overloaded polymorphic type. It also has to handle erroneous cases.
                      // Until the right alternative for an overloaded method is known, be very liberal,
                      // typedTypeApply will find the right alternative and then do the same check as
                      // in the then-branch above. (see pos/tcpoly_overloaded.scala)
                      // this assert is too strict: be tolerant for errors like trait A { def foo[m[x], g]=error(""); def x[g] = foo[g/*ERR: missing argument type*/] }
                      //assert(fun1.symbol.info.isInstanceOf[OverloadedType] || fun1.symbol.isError) //, (fun1.symbol,fun1.symbol.info,fun1.symbol.info.getClass,args,tparams))
                        args mapConserve (typedHigherKindedType(_, mode))
                      }

          //@M TODO: context.undetparams = undets_fun ?
          typedTypeApply(tree, mode, fun1, args1)

        case Apply(Block(stats, expr), args) =>
          typed1(atPos(tree.pos)(Block(stats, Apply(expr, args) setPos tree.pos.makeTransparent)), mode, pt)

        case Apply(fun, args) =>
          typedApply(fun, args) match {
            case Apply(Select(New(tpt), name), args)
            if (tpt.tpe != null &&
                tpt.tpe.typeSymbol == ArrayClass &&
                args.length == 1 &&
                erasure.GenericArray.unapply(tpt.tpe).isDefined) => // !!! todo simplify by using extractor
              // convert new Array[T](len) to evidence[ClassTag[T]].newArray(len)
              // convert new Array^N[T](len) for N > 1 to evidence[ClassTag[Array[...Array[T]...]]].newArray(len), where Array HK gets applied (N-1) times
              // [Eugene] no more MaxArrayDims. ClassTags are flexible enough to allow creation of arrays of arbitrary dimensionality (w.r.t JVM restrictions)
              val Some((level, componentType)) = erasure.GenericArray.unapply(tpt.tpe)
              val tagType = List.iterate(componentType, level)(tpe => appliedType(ArrayClass.toTypeConstructor, List(tpe))).last
              val newArrayApp = atPos(tree.pos) {
                val tag = resolveClassTag(tree.pos, tagType)
                if (tag.isEmpty) MissingClassTagError(tree, tagType)
                else new ApplyToImplicitArgs(Select(tag, nme.newArray), args)
              }
              typed(newArrayApp, mode, pt)
            case Apply(Select(fun, nme.apply), _) if treeInfo.isSuperConstrCall(fun) => //SI-5696
              TooManyArgumentListsForConstructor(tree)
            case tree1 =>
              tree1
          }

        case ApplyDynamic(qual, args) =>
          assert(phase.erasedTypes)
          val reflectiveCalls = !(settings.refinementMethodDispatch.value == "invoke-dynamic")
          val qual1 = typed(qual, AnyRefClass.tpe)
          val args1 = args mapConserve (arg => if (reflectiveCalls) typed(arg, AnyRefClass.tpe) else typed(arg))
          treeCopy.ApplyDynamic(tree, qual1, args1) setType (if (reflectiveCalls) AnyRefClass.tpe else tree.symbol.info.resultType)

        case Super(qual, mix) =>
          typedSuper(qual, mix)

        case This(qual) =>
          typedThis(qual)

        case Select(qual @ Super(_, _), nme.CONSTRUCTOR) =>
          val qual1 =
            typed(qual, EXPRmode | QUALmode | POLYmode | SUPERCONSTRmode, WildcardType)
          // the qualifier type of a supercall constructor is its first parent class
          typedSelect(qual1, nme.CONSTRUCTOR)

        case Select(qual, name) =>
          Statistics.incCounter(typedSelectCount)
          var qual1 = checkDead(typedQualifier(qual, mode))
          if (name.isTypeName) qual1 = checkStable(qual1)

          val tree1 = // temporarily use `filter` and an alternative for `withFilter`
            if (name == nme.withFilter)
              silent(_ => typedSelect(qual1, name)) match {
                case SilentResultValue(result) =>
                  result
                case _ =>
                  silent(_ => typed1(Select(qual1, nme.filter) setPos tree.pos, mode, pt)) match {
                    case SilentResultValue(result2) =>
                      unit.deprecationWarning(
                        tree.pos, "`withFilter' method does not yet exist on "+qual1.tpe.widen+
                        ", using `filter' method instead")
                      result2
                    case SilentTypeError(err) =>
                      WithFilterError(tree, err)
                  }
              }
            else
              typedSelect(qual1, name)

          if (tree.isInstanceOf[PostfixSelect])
            checkFeature(tree.pos, PostfixOpsFeature, name.decode)
          if (tree1.symbol != null && tree1.symbol.isOnlyRefinementMember)
            checkFeature(tree1.pos, ReflectiveCallsFeature, tree1.symbol.toString)

          if (qual1.hasSymbolWhich(_.isRootPackage)) treeCopy.Ident(tree1, name)
          else tree1

        case Ident(name) =>
          Statistics.incCounter(typedIdentCount)
          if ((name == nme.WILDCARD && (mode & (PATTERNmode | FUNmode)) == PATTERNmode) ||
              (name == tpnme.WILDCARD && (mode & TYPEmode) != 0))
            tree setType makeFullyDefined(pt)
          else
            typedIdent(name)

        case ReferenceToBoxed(idt @ Ident(_)) =>
          val id1 = typed1(idt, mode, pt) match { case id: Ident => id }
          // [Eugene] am I doing it right?
          val erasedTypes = phaseId(currentPeriod) >= currentRun.erasurePhase.id
          val tpe = capturedVariableType(idt.symbol, erasedTypes = erasedTypes)
          treeCopy.ReferenceToBoxed(tree, id1) setType tpe

        case Literal(value) =>
          tree setType (
            if (value.tag == UnitTag) UnitClass.tpe
            else ConstantType(value))

        case SingletonTypeTree(ref) =>
          val ref1 = checkStable(
            typed(ref, EXPRmode | QUALmode | (mode & TYPEPATmode), AnyRefClass.tpe))
          tree setType ref1.tpe.resultType

        case SelectFromTypeTree(qual, selector) =>
          val qual1 = typedType(qual, mode)
          if (qual1.tpe.isVolatile) TypeSelectionFromVolatileTypeError(tree, qual1)
          else typedSelect(qual1, selector)

        case CompoundTypeTree(templ) =>
          typedCompoundTypeTree(templ)

        case AppliedTypeTree(tpt, args) =>
          typedAppliedTypeTree(tpt, args)

        case TypeBoundsTree(lo, hi) =>
          val lo1 = typedType(lo, mode)
          val hi1 = typedType(hi, mode)
          treeCopy.TypeBoundsTree(tree, lo1, hi1) setType TypeBounds(lo1.tpe, hi1.tpe)

        case etpt @ ExistentialTypeTree(_, _) =>
          val tree1 = typerWithLocalContext(context.makeNewScope(tree, context.owner)){
            _.typedExistentialTypeTree(etpt, mode)
          }
          checkExistentialsFeature(tree1.pos, tree1.tpe, "the existential type")
          tree1

        case dc@TypeTreeWithDeferredRefCheck() => dc // TODO: should we re-type the wrapped tree? then we need to change TypeTreeWithDeferredRefCheck's representation to include the wrapped tree explicitly (instead of in its closure)
        case tpt @ TypeTree() =>
          if (tpt.original != null)
            tree setType typedType(tpt.original, mode).tpe
          else
            // we should get here only when something before failed
            // and we try again (@see tryTypedApply). In that case we can assign
            // whatever type to tree; we just have to survive until a real error message is issued.
            tree setType AnyClass.tpe
        case Import(expr, selectors) =>
          assert(forInteractive, "!forInteractive") // should not happen in normal circumstances.
          tree setType tree.symbol.tpe
        case _ =>
          abort("unexpected tree: " + tree.getClass + "\n" + tree)//debug
      }
    }

    /**
     *  @param tree ...
     *  @param mode ...
     *  @param pt   ...
     *  @return     ...
     */
    def typed(tree: Tree, mode: Int, pt: Type): Tree = {
      lastTreeToTyper = tree
      indentTyping()

      var alreadyTyped = false
      val startByType = Statistics.pushTimer(byTypeStack, byTypeNanos(tree.getClass))
      Statistics.incCounter(visitsByType, tree.getClass)
      try {
        if (context.retyping &&
            (tree.tpe ne null) && (tree.tpe.isErroneous || !(tree.tpe <:< pt))) {
          tree.tpe = null
          if (tree.hasSymbol) tree.symbol = NoSymbol
        }

        alreadyTyped = tree.tpe ne null
        var tree1: Tree = if (alreadyTyped) tree else {
          printTyping(
            ptLine("typing %s: pt = %s".format(ptTree(tree), pt),
              "undetparams"      -> context.undetparams,
              "implicitsEnabled" -> context.implicitsEnabled,
              "enrichmentEnabled"   -> context.enrichmentEnabled,
              "mode"             -> modeString(mode),
              "silent"           -> context.bufferErrors,
              "context.owner"    -> context.owner
            )
          )
          val tree1 = typed1(tree, mode, dropExistential(pt))
          printTyping("typed %s: %s%s".format(
            ptTree(tree1), tree1.tpe,
            if (isSingleType(tree1.tpe)) " with underlying "+tree1.tpe.widen else "")
          )
          tree1
        }

        tree1.tpe = addAnnotations(tree1, tree1.tpe)
        val result = if (tree1.isEmpty) tree1 else adapt(tree1, mode, pt, tree)

        if (!alreadyTyped) {
          printTyping("adapted %s: %s to %s, %s".format(
            tree1, tree1.tpe.widen, pt, context.undetparamsString)
          ) //DEBUG
        }
        if (!isPastTyper) signalDone(context.asInstanceOf[analyzer.Context], tree, result)
        result
      } catch {
        case ex: TypeError =>
          tree.tpe = null
          // The only problematic case are (recoverable) cyclic reference errors which can pop up almost anywhere.
          printTyping("caught %s: while typing %s".format(ex, tree)) //DEBUG

          reportTypeError(context, tree.pos, ex)
          setError(tree)
        case ex: Exception =>
          if (settings.debug.value) // @M causes cyclic reference error
            Console.println("exception when typing "+tree+", pt = "+pt)
          if (context != null && context.unit.exists && tree != null)
            logError("AT: " + (tree.pos).dbgString, ex)
          throw ex
      }
      finally {
        deindentTyping()
        Statistics.popTimer(byTypeStack, startByType)
      }
    }

    def atOwner(owner: Symbol): Typer =
      newTyper(context.make(context.tree, owner))

    def atOwner(tree: Tree, owner: Symbol): Typer =
      newTyper(context.make(tree, owner))

    /** Types expression or definition <code>tree</code>.
     *
     *  @param tree ...
     *  @return     ...
     */
    def typed(tree: Tree): Tree = {
      val ret = typed(tree, EXPRmode, WildcardType)
      ret
    }

    def typedPos(pos: Position)(tree: Tree) = typed(atPos(pos)(tree))
    // TODO: see if this formulation would impose any penalty, since
    // it makes for a lot less casting.
    // def typedPos[T <: Tree](pos: Position)(tree: T): T = typed(atPos(pos)(tree)).asInstanceOf[T]

    /** Types expression <code>tree</code> with given prototype <code>pt</code>.
     *
     *  @param tree ...
     *  @param pt   ...
     *  @return     ...
     */
    def typed(tree: Tree, pt: Type): Tree =
      typed(tree, EXPRmode, pt)

    /** Types qualifier <code>tree</code> of a select node.
     *  E.g. is tree occurs in a context like <code>tree.m</code>.
     */
    def typedQualifier(tree: Tree, mode: Int, pt: Type): Tree =
      typed(tree, EXPRmode | QUALmode | POLYmode | mode & TYPEPATmode, pt) // TR: don't set BYVALmode, since qualifier might end up as by-name param to an implicit

    /** Types qualifier <code>tree</code> of a select node.
     *  E.g. is tree occurs in a context like <code>tree.m</code>.
     */
    def typedQualifier(tree: Tree, mode: Int): Tree =
      typedQualifier(tree, mode, WildcardType)

    def typedQualifier(tree: Tree): Tree = typedQualifier(tree, NOmode, WildcardType)

    /** Types function part of an application */
    def typedOperator(tree: Tree): Tree =
      typed(tree, EXPRmode | FUNmode | POLYmode | TAPPmode, WildcardType)

    /** Types a pattern with prototype <code>pt</code> */
    def typedPattern(tree: Tree, pt: Type): Tree = {
      // We disable implicits because otherwise some constructs will
      // type check which should not.  The pattern matcher does not
      // perform implicit conversions in an attempt to consummate a match.

      // on the one hand,
      //   "abc" match { case Seq('a', 'b', 'c') => true }
      // should be ruled out statically, otherwise this is a runtime
      // error both because there is an implicit from String to Seq
      // (even though such implicits are not used by the matcher) and
      // because the typer is fine with concluding that "abc" might
      // be of type "String with Seq[T]" and thus eligible for a call
      // to unapplySeq.

      // on the other hand, we want to be able to use implicits to add members retro-actively (e.g., add xml to StringContext)

      // as a compromise, context.enrichmentEnabled tells adaptToMember to go ahead and enrich,
      // but arbitrary conversions (in adapt) are disabled
      // TODO: can we achieve the pattern matching bit of the string interpolation SIP without this?
      context.withImplicitsDisabledAllowEnrichment(typed(tree, PATTERNmode, pt))
    }

    /** Types a (fully parameterized) type tree */
    def typedType(tree: Tree, mode: Int): Tree =
      typed(tree, forTypeMode(mode), WildcardType)

    /** Types a (fully parameterized) type tree */
    def typedType(tree: Tree): Tree = typedType(tree, NOmode)

    /** Types a higher-kinded type tree -- pt denotes the expected kind*/
    def typedHigherKindedType(tree: Tree, mode: Int, pt: Type): Tree =
      if (pt.typeParams.isEmpty) typedType(tree, mode) // kind is known and it's *
      else typed(tree, HKmode, pt)

    def typedHigherKindedType(tree: Tree, mode: Int): Tree =
      typed(tree, HKmode, WildcardType)

    def typedHigherKindedType(tree: Tree): Tree = typedHigherKindedType(tree, NOmode)

    /** Types a type constructor tree used in a new or supertype */
    def typedTypeConstructor(tree: Tree, mode: Int): Tree = {
      val result = typed(tree, forTypeMode(mode) | FUNmode, WildcardType)

      val restpe = result.tpe.normalize // normalize to get rid of type aliases for the following check (#1241)
      if (!phase.erasedTypes && restpe.isInstanceOf[TypeRef] && !restpe.prefix.isStable && !context.unit.isJava) {
        // The isJava exception if OK only because the only type constructors scalac gets
        // to see are those in the signatures. These do not need a unique object as a prefix.
        // The situation is different for new's and super's, but scalac does not look deep
        // enough to see those. See #3938
        ConstructorPrefixError(tree, restpe)
      } else {
	      //@M fix for #2208
	      // if there are no type arguments, normalization does not bypass any checks, so perform it to get rid of AnyRef
	      if (result.tpe.typeArgs.isEmpty) {
	        // minimal check: if(result.tpe.typeSymbolDirect eq AnyRefClass) {
	        // must expand the fake AnyRef type alias, because bootstrapping (init in Definitions) is not
	        // designed to deal with the cycles in the scala package (ScalaObject extends
	        // AnyRef, but the AnyRef type alias is entered after the scala package is
	        // loaded and completed, so that ScalaObject is unpickled while AnyRef is not
	        // yet defined )
	        // !!! TODO - revisit now that ScalaObject is gone.
	        result setType(restpe)
	      } else { // must not normalize: type application must be (bounds-)checked (during RefChecks), see #2208
	        // during uncurry (after refchecks), all types are normalized
	        result
	      }
      }
    }

    def typedTypeConstructor(tree: Tree): Tree = typedTypeConstructor(tree, NOmode)

    def computeType(tree: Tree, pt: Type): Type = {
      // macros employ different logic of `computeType`
      assert(!context.owner.isTermMacro, context.owner)
      val tree1 = typed(tree, pt)
      transformed(tree) = tree1
      val tpe = packedType(tree1, context.owner)
      checkExistentialsFeature(tree.pos, tpe, "inferred existential type")
      tpe
    }

    def computeMacroDefType(tree: Tree, pt: Type): Type = {
      assert(context.owner.isTermMacro, context.owner)
      assert(tree.symbol.isTermMacro, tree.symbol)
      assert(tree.isInstanceOf[DefDef], tree.getClass)
      val ddef = tree.asInstanceOf[DefDef]

      val tree1 =
        if (transformed contains ddef.rhs) {
          // macro defs are typechecked in `methodSig` (by calling this method) in order to establish their link to macro implementation asap
          // if a macro def doesn't have explicitly specified return type, this method will be called again by `assignTypeToTree`
          // here we guard against this case
          transformed(ddef.rhs)
        } else {
          val tree1 = typedMacroBody(this, ddef)
          transformed(ddef.rhs) = tree1
          tree1
        }

      val isMacroBodyOkay = !tree.symbol.isErroneous && !(tree1 exists (_.isErroneous))
      val shouldInheritMacroImplReturnType = ddef.tpt.isEmpty
      if (isMacroBodyOkay && shouldInheritMacroImplReturnType) computeMacroDefTypeFromMacroImpl(ddef, tree.symbol, tree1.symbol) else AnyClass.tpe
    }

    def transformedOr(tree: Tree, op: => Tree): Tree = transformed.get(tree) match {
      case Some(tree1) => transformed -= tree; tree1
      case None => op
    }

    def transformedOrTyped(tree: Tree, mode: Int, pt: Type): Tree = transformed.get(tree) match {
      case Some(tree1) => transformed -= tree; tree1
      case None => typed(tree, mode, pt)
    }

/*
    def convertToTypeTree(tree: Tree): Tree = tree match {
      case TypeTree() => tree
      case _ => TypeTree(tree.tpe)
    }
*/
  }
}

object TypersStats {
  import reflect.internal.TypesStats._
  import reflect.internal.BaseTypeSeqsStats._
  val typedIdentCount     = Statistics.newCounter("#typechecked identifiers")
  val typedSelectCount    = Statistics.newCounter("#typechecked selections")
  val typedApplyCount     = Statistics.newCounter("#typechecked applications")
  val rawTypeFailed       = Statistics.newSubCounter ("  of which in failed", rawTypeCount)
  val subtypeFailed       = Statistics.newSubCounter("  of which in failed", subtypeCount)
  val findMemberFailed    = Statistics.newSubCounter("  of which in failed", findMemberCount)
  val compoundBaseTypeSeqCount = Statistics.newSubCounter("  of which for compound types", baseTypeSeqCount)
  val typerefBaseTypeSeqCount = Statistics.newSubCounter("  of which for typerefs", baseTypeSeqCount)
  val singletonBaseTypeSeqCount = Statistics.newSubCounter("  of which for singletons", baseTypeSeqCount)
  val failedSilentNanos   = Statistics.newSubTimer("time spent in failed", typerNanos)
  val failedApplyNanos    = Statistics.newSubTimer("  failed apply", typerNanos)
  val failedOpEqNanos     = Statistics.newSubTimer("  failed op=", typerNanos)
  val isReferencedNanos   = Statistics.newSubTimer("time spent ref scanning", typerNanos)
  val visitsByType        = Statistics.newByClass("#visits by tree node", "typer")(Statistics.newCounter(""))
  val byTypeNanos         = Statistics.newByClass("time spent by tree node", "typer")(Statistics.newStackableTimer("", typerNanos))
  val byTypeStack         = Statistics.newTimerStack()
}<|MERGE_RESOLUTION|>--- conflicted
+++ resolved
@@ -92,13 +92,8 @@
   // when true:
   //  - we may virtualize matches (if -Xexperimental and there's a suitable __match in scope)
   //  - we synthesize PartialFunction implementations for `x => x match {...}` and `match {...}` when the expected type is PartialFunction
-<<<<<<< HEAD
-  // this is disabled by: -Xoldpatmat, scaladoc or interactive compilation
-  @inline private def newPatternMatching = !settings.XoldPatmat.value && !forScaladoc && !forInteractive // && (phase.id < currentRun.uncurryPhase.id)
-=======
   // this is disabled by: -Xoldpatmat or interactive compilation (we run it for scaladoc due to SI-5933)
-  @inline private def newPatternMatching = opt.virtPatmat && !forInteractive //&& !forScaladoc && (phase.id < currentRun.uncurryPhase.id)
->>>>>>> 12baa2ea
+  @inline private def newPatternMatching = !settings.XoldPatmat.value && !forInteractive //&& !forScaladoc && (phase.id < currentRun.uncurryPhase.id)
 
   abstract class Typer(context0: Context) extends TyperDiagnostics with Adaptation with Tag with TyperContextErrors {
     import context0.unit
@@ -1833,7 +1828,7 @@
       checkNonCyclic(vdef, tpt1)
 
       if (sym.hasAnnotation(definitions.VolatileAttr) && !sym.isMutable)
-        VolatileValueError(vdef)
+          VolatileValueError(vdef)
 
       val rhs1 =
         if (vdef.rhs.isEmpty) {
@@ -4978,7 +4973,7 @@
           var catches1 = typedCases(catches, ThrowableClass.tpe, pt)
 
           for (cdef <- catches1 if cdef.guard.isEmpty) {
-            def warn(name: Name) = context.warning(cdef.pat.pos, s"This catches all Throwables. If this is really intended, use `case ${name.decoded}: Throwable` to clear this warning.")
+            def warn(name: Name) = context.warning(cdef.pat.pos, s"This catches all Throwables. If this is really intended, use `case ${name.decoded} : Throwable` to clear this warning.")
             def unbound(t: Tree) = t.symbol == null || t.symbol == NoSymbol
             cdef.pat match {
               case Bind(name, i@Ident(_)) if unbound(i) => warn(name)
