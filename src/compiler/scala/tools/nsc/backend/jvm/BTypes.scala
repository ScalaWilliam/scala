--- conflicted
+++ resolved
@@ -1057,14 +1057,10 @@
       }
     }
 
-<<<<<<< HEAD
-    def reInitialize(): Unit = frontendSynch { isInit = false }
-=======
     def reInitialize(): Unit = frontendSynch{
       v = null.asInstanceOf[T]
       isInit = false
     }
->>>>>>> 707b0f3c
   }
 }
 
