/* NSC -- new Scala compiler
 * Copyright 2005-2011 LAMP/EPFL
 * @author Martin Odersky
 */

package scala.tools.nsc
package transform

import symtab._
import Flags.{ CASE => _, _ }
import scala.collection.mutable.ListBuffer
import matching.{ Patterns, ParallelMatching }

/** This class ...
 *
 *  @author  Martin Odersky
 *  @version 1.0
 */
abstract class ExplicitOuter extends InfoTransform
      with Patterns
      with ParallelMatching
      with TypingTransformers
      with ast.TreeDSL
{
  import global._
  import definitions._
  import CODE._
  import Debug.TRACE

  /** The following flags may be set by this phase: */
  override def phaseNewFlags: Long = notPROTECTED

  /** the name of the phase: */
  val phaseName: String = "explicitouter"

  /** This class does not change linearization */
  override def changesBaseClasses = false

  protected def newTransformer(unit: CompilationUnit): Transformer =
    new ExplicitOuterTransformer(unit)

  /** Is given clazz an inner class? */
  private def isInner(clazz: Symbol) =
    !clazz.isPackageClass && !clazz.outerClass.isStaticOwner

  private def haveSameOuter(parent: Type, clazz: Symbol) = parent match {
    case TypeRef(pre, sym, _)   =>
      val owner = clazz.owner
      
      //println(s"have same outer $parent $clazz $sym ${sym.owner} $owner $pre")

      sym.isClass && owner.isClass &&
      (owner isSubClass sym.owner) && 
      owner.thisType =:= pre
       
    case _                      => false
  }

  /** Does given clazz define an outer field? */
  def hasOuterField(clazz: Symbol) = {
    val parents = clazz.info.parents

    isInner(clazz) && !clazz.isTrait && {
      parents.isEmpty || !haveSameOuter(parents.head, clazz)
    }
  }

  private def outerField(clazz: Symbol): Symbol = {
    val result = clazz.info.member(nme.OUTER_LOCAL)
    assert(result != NoSymbol, "no outer field in "+clazz+" at "+phase)

    result
  }

  private val innerClassConstructorParamName: TermName = newTermName("arg" + nme.OUTER)

  class RemoveBindingsTransformer(toRemove: Set[Symbol]) extends Transformer {
    override def transform(tree: Tree) = tree match {
      case Bind(_, body) if toRemove(tree.symbol) =>
        TRACE("Dropping unused binding: " + tree.symbol)
        super.transform(body)
      case _                                      => super.transform(tree)
    }
  }

  /** Issue a migration warning for instance checks which might be on an Array and
   *  for which the type parameter conforms to Seq, because these answers changed in 2.8.
   */
  def isArraySeqTest(lhs: Type, rhs: Type) =
    (ArrayClass.tpe <:< lhs.widen) && (rhs.widen matchesPattern SeqClass.tpe)

  def outerAccessor(clazz: Symbol): Symbol = {
    val firstTry = clazz.info.decl(nme.expandedName(nme.OUTER, clazz))
    if (firstTry != NoSymbol && firstTry.outerSource == clazz) firstTry
    else findOrElse(clazz.info.decls)(_.outerSource == clazz)(NoSymbol)
  }
  def newOuterAccessor(clazz: Symbol) = {
    val accFlags = SYNTHETIC | HIDDEN | METHOD | STABLE | ( if (clazz.isTrait) DEFERRED else 0 )
    val sym      = clazz.newMethod(nme.OUTER, clazz.pos, accFlags)
    val restpe   = if (clazz.isTrait) clazz.outerClass.tpe else clazz.outerClass.thisType

    sym expandName clazz
    sym.referenced = clazz
    sym setInfo MethodType(Nil, restpe)
  }
  def newOuterField(clazz: Symbol) = {
    val accFlags = SYNTHETIC | HIDDEN | PARAMACCESSOR | ( if (clazz.isEffectivelyFinal) PrivateLocal else PROTECTED )
    val sym      = clazz.newValue(nme.OUTER_LOCAL, clazz.pos, accFlags)

    sym setInfo clazz.outerClass.thisType
  }

  /** <p>
   *    The type transformation method:
   *  </p>
   *  <ol>
   *    <li>
   *      Add an outer parameter to the formal parameters of a constructor
   *      in a inner non-trait class;
   *    </li>
   *    <li>
   *      Add a protected $outer field to an inner class which is
   *      not a trait.
   *    </li>
   *    <li>
   *      <p>
   *        Add an outer accessor $outer$$C to every inner class
   *        with fully qualified name C that is not an interface.
   *        The outer accessor is abstract for traits, concrete for other
   *        classes.
   *      </p>
   *      <p>
   *        3a. Also add overriding accessor defs to every class that inherits
   *        mixin classes with outer accessor defs (unless the superclass
   *        already inherits the same mixin).
   *      </p>
   *    </li>
   *    <li>
   *      Make all super accessors and modules in traits non-private, mangling
   *      their names.
   *    </li>
   *    <li>
   *      Remove protected flag from all members of traits.
   *    </li>
   *  </ol>
   *  Note: this transformInfo need not be reflected as the JVM reflection already
   *  elides outer pointers.
   */
  def transformInfo(sym: Symbol, tp: Type): Type = tp match {
    case MethodType(params, restpe1) =>
      val restpe = transformInfo(sym, restpe1)
      if (sym.owner.isTrait && ((sym hasFlag (ACCESSOR | SUPERACCESSOR)) || sym.isModule)) { // 5
        sym.makeNotPrivate(sym.owner)
      }
      if (sym.owner.isTrait && sym.isProtected) sym setFlag notPROTECTED // 6
      if (sym.isClassConstructor && isInner(sym.owner)) { // 1
        val p = sym.newValueParameter(innerClassConstructorParamName, sym.pos)
                   .setInfo(sym.owner.outerClass.thisType)
        MethodType(p :: params, restpe)
      } else if (restpe ne restpe1)
        MethodType(params, restpe)
      else tp
    case ClassInfoType(parents, decls, clazz) =>
      var decls1 = decls
      if (isInner(clazz) && !clazz.isInterface) {
        decls1 = decls.cloneScope
        val outerAcc = clazz.newMethod(nme.OUTER, clazz.pos) // 3
        outerAcc expandName clazz

        decls1 enter newOuterAccessor(clazz)
        if (hasOuterField(clazz)) //2
          decls1 enter newOuterField(clazz)
      }
      if (!clazz.isTrait && !parents.isEmpty) {
        for (mc <- clazz.mixinClasses) {
          val mixinOuterAcc: Symbol = exitingExplicitOuter(outerAccessor(mc))
          if (mixinOuterAcc != NoSymbol) {
            if (decls1 eq decls) decls1 = decls.cloneScope
            val newAcc = mixinOuterAcc.cloneSymbol(clazz, mixinOuterAcc.flags & ~DEFERRED)
            newAcc setInfo (clazz.thisType memberType mixinOuterAcc)
            decls1 enter newAcc
          }
        }
      }
      if (decls1 eq decls) tp else ClassInfoType(parents, decls1, clazz)
    case PolyType(tparams, restp) =>
      val restp1 = transformInfo(sym, restp)
      if (restp eq restp1) tp else PolyType(tparams, restp1)

    case _ =>
      // Local fields of traits need to be unconditionally unprivatized.
      // Reason: Those fields might need to be unprivatized if referenced by an inner class.
      // On the other hand, mixing in the trait into a separately compiled
      // class needs to have a common naming scheme, independently of whether
      // the field was accessed from an inner class or not. See #2946
      if (sym.owner.isTrait && sym.hasLocalFlag &&
              (sym.getter(sym.owner.toInterface) == NoSymbol))
        sym.makeNotPrivate(sym.owner)
      tp
  }

  /** A base class for transformers that maintain outerParam
   *  values for outer parameters of constructors.
   *  The class provides methods for referencing via outer.
   */
  abstract class OuterPathTransformer(unit: CompilationUnit) extends TypingTransformer(unit) {
    /** The directly enclosing outer parameter, if we are in a constructor */
    protected var outerParam: Symbol = NoSymbol

    /** The first outer selection from currently transformed tree.
     *  The result is typed but not positioned.
     */
    protected def outerValue: Tree =
      if (outerParam != NoSymbol) ID(outerParam)
      else outerSelect(THIS(currentClass))

    /** Select and apply outer accessor from 'base'
     *  The result is typed but not positioned.
     *  If the outer access is from current class and current class is final
     *  take outer field instead of accessor
     */
    private def outerSelect(base: Tree): Tree = {
      val outerAcc = outerAccessor(base.tpe.typeSymbol.toInterface)
      val currentClass = this.currentClass //todo: !!! if this line is removed, we get a build failure that protected$currentClass need an override modifier
      // outerFld is the $outer field of the current class, if the reference can
      // use it (i.e. reference is allowed to be of the form this.$outer),
      // otherwise it is NoSymbol
      val outerFld =
        if (outerAcc.owner == currentClass &&
            base.tpe =:= currentClass.thisType &&
            outerAcc.owner.isEffectivelyFinal)
          outerField(currentClass) suchThat (_.owner == currentClass)
        else
          NoSymbol
      val path =
        if (outerFld != NoSymbol) Select(base, outerFld)
        else Apply(Select(base, outerAcc), Nil)

      localTyper typed path
    }

    /** The path
     *  <blockquote><pre>`base'.$outer$$C1 ... .$outer$$Cn</pre></blockquote>
     *  which refers to the outer instance of class to of
     *  value base. The result is typed but not positioned.
     *
     *  @param base ...
     *  @param from ...
     *  @param to   ...
     *  @return     ...
     */
    protected def outerPath(base: Tree, from: Symbol, to: Symbol): Tree = {
      //Console.println("outerPath from "+from+" to "+to+" at "+base+":"+base.tpe)
      //assert(base.tpe.widen.baseType(from.toInterface) != NoType, ""+base.tpe.widen+" "+from.toInterface)//DEBUG
      if (from == to || from.isImplClass && from.toInterface == to) base
      else outerPath(outerSelect(base), from.outerClass, to)
    }

    override def transform(tree: Tree): Tree = {
      val savedOuterParam = outerParam
      try {
        tree match {
          case Template(_, _, _) =>
            outerParam = NoSymbol
          case DefDef(_, _, _, vparamss, _, _) =>
            if (tree.symbol.isClassConstructor && isInner(tree.symbol.owner)) {
              outerParam = vparamss.head.head.symbol
              assert(outerParam.name startsWith nme.OUTER, outerParam.name)
            }
          case _ =>
        }
        super.transform(tree)
      }
      finally outerParam = savedOuterParam
    }
  }

  /** <p>
   *    The phase performs the following transformations on terms:
   *  </p>
   *  <ol>
   *    <li> <!-- 1 -->
   *      <p>
   *        An class which is not an interface and is not static gets an outer
   *        accessor (@see outerDefs).
   *      </p>
   *      <p>
   *        1a. A class which is not a trait gets an outer field.
   *      </p>
   *    </li>
   *    <li> <!-- 4 -->
   *      A constructor of a non-trait inner class gets an outer parameter.
   *    </li>
   *    <li> <!-- 5 -->
   *      A reference C.this where C refers to an
   *      outer class is replaced by a selection
   *      this.$outer$$C1 ... .$outer$$Cn (@see outerPath)
   *    </li>
   *    <li>
   *    </li>
   *    <li> <!-- 7 -->
   *      A call to a constructor Q.<init>(args) or Q.$init$(args) where Q != this and
   *      the constructor belongs to a non-static class is augmented by an outer argument.
   *      E.g. Q.<init>(OUTER, args) where OUTER
   *      is the qualifier corresponding to the singleton type Q.
   *    </li>
   *    <li>
   *      A call to a constructor this.<init>(args) in a
   *      secondary constructor is augmented to this.<init>(OUTER, args)
   *      where OUTER is the last parameter of the secondary constructor.
   *    </li>
   *    <li> <!-- 9 -->
   *      Remove private modifier from class members M
   *      that are accessed from an inner class.
   *    </li>
   *    <li> <!-- 10 -->
   *      Remove protected modifier from class members M
   *      that are accessed without a super qualifier accessed from an inner
   *      class or trait.
   *    </li>
   *    <li> <!-- 11 -->
   *      Remove private and protected modifiers
   *      from type symbols
   *    </li>
   *    <li> <!-- 12 -->
   *      Remove private modifiers from members of traits
   *    </li>
   *  </ol>
   *  <p>
   *    Note: The whole transform is run in phase explicitOuter.next.
   *  </p>
   */
  class ExplicitOuterTransformer(unit: CompilationUnit) extends OuterPathTransformer(unit) {
    transformer =>

    /** The definition tree of the outer accessor of current class
     */
    def outerFieldDef: Tree = VAL(outerField(currentClass)) === EmptyTree

    /** The definition tree of the outer accessor of current class
     */
    def outerAccessorDef: Tree = {
      val outerAcc = outerAccessor(currentClass)
      var rhs: Tree =
        if (outerAcc.isDeferred) EmptyTree
        else This(currentClass) DOT outerField(currentClass)

      /** If we don't re-type the tree, we see self-type related crashes like #266.
       */
      localTyper typed {
        (DEF(outerAcc) withPos currentClass.pos withType null) === rhs
      }
    }

    /** The definition tree of the outer accessor for class mixinClass.
     *
     *  @param mixinClass The mixin class which defines the abstract outer
     *                    accessor which is implemented by the generated one.
     *  @pre mixinClass is an inner class
     */
    def mixinOuterAccessorDef(mixinClass: Symbol): Tree = {
      val outerAcc    = outerAccessor(mixinClass) overridingSymbol currentClass
      def mixinPrefix = (currentClass.thisType baseType mixinClass).prefix
      assert(outerAcc != NoSymbol, "No outer accessor for inner mixin " + mixinClass + " in " + currentClass)
      // I added the mixinPrefix.typeArgs.nonEmpty condition to address the
      // crash in SI-4970.  I feel quite sure this can be improved.
      val path = (
        if (mixinClass.owner.isTerm) gen.mkAttributedThis(mixinClass.owner.enclClass)
        else if (mixinPrefix.typeArgs.nonEmpty) gen.mkAttributedThis(mixinPrefix.typeSymbol)
        else gen.mkAttributedQualifier(mixinPrefix)
      )
      localTyper typed {
        (DEF(outerAcc) withPos currentClass.pos) === {
          // Need to cast for nested outer refs in presence of self-types. See ticket #3274.
          gen.mkCast(transformer.transform(path), outerAcc.info.resultType)
        }
      }
    }

    // requires settings.XoldPatmat.value
    def matchTranslation(tree: Match) = {
      val Match(selector, cases) = tree
      var nselector = transform(selector)

      def makeGuardDef(vs: List[Symbol], guard: Tree) = {
        val gdname = unit.freshTermName("gd")
        val method = currentOwner.newMethod(gdname, tree.pos, SYNTHETIC)
        val params = method newSyntheticValueParams vs.map(_.tpe)
        method setInfo new MethodType(params, BooleanClass.tpe)

        localTyper typed {
          DEF(method) === guard.changeOwner(currentOwner -> method).substituteSymbols(vs, params)
        }
      }

      val nguard = new ListBuffer[Tree]
      val ncases =
        for (CaseDef(pat, guard, body) <- cases) yield {
          // Strip out any unused pattern bindings up front
          val patternIdents = for (b @ Bind(_, _) <- pat) yield b.symbol
          val references: Set[Symbol] = Set(guard, body) flatMap { t => for (id @ Ident(name) <- t) yield id.symbol }
          val (used, unused) = patternIdents partition references
          val strippedPat = if (unused.isEmpty) pat else new RemoveBindingsTransformer(unused.toSet) transform pat

          val gdcall =
            if (guard == EmptyTree) EmptyTree
            else {
              val guardDef = makeGuardDef(used, guard)
              nguard += transform(guardDef) // building up list of guards

              localTyper typed (Ident(guardDef.symbol) APPLY (used map Ident))
            }

          (CASE(transform(strippedPat)) IF gdcall) ==> transform(body)
        }

      val (checkExhaustive, requireSwitch) = nselector match {
        case Typed(nselector1, tpt) =>
          val unchecked = treeInfo.isUncheckedAnnotation(tpt.tpe)
          if (unchecked)
            nselector = nselector1

          // Don't require a tableswitch if there are 1-2 casedefs
          // since the matcher intentionally emits an if-then-else.
          (!unchecked, treeInfo.isSwitchAnnotation(tpt.tpe) && ncases.size > 2)
        case _  =>
          (true, false)
      }

      val t = atPos(tree.pos) {
        val context     = MatrixContext(currentUnit, transform, localTyper, currentOwner, tree.tpe)
        val t_untyped   = handlePattern(nselector, ncases, checkExhaustive, context)

        /* if @switch annotation is present, verify the resulting tree is a Match */
        if (requireSwitch) t_untyped match {
          case Block(_, Match(_, _))  => // ok
          case _                      =>
            unit.error(tree.pos, "could not emit switch for @switch annotated match")
        }

        localTyper.typed(t_untyped, context.matchResultType)
      }

      if (nguard.isEmpty) t
      else Block(nguard.toList, t) setType t.tpe
    }

    /** The main transformation method */
    override def transform(tree: Tree): Tree = {
      val sym = tree.symbol
      if (sym != null && sym.isType) { //(9)
        if (sym.isPrivate) sym setFlag notPRIVATE
        if (sym.isProtected) sym setFlag notPROTECTED
      }
      tree match {
        case Template(parents, self, decls) =>
          val newDefs = new ListBuffer[Tree]
          atOwner(tree, currentOwner) {
            if (!currentClass.isInterface || (currentClass hasFlag lateINTERFACE)) {
              if (isInner(currentClass)) {
                if (hasOuterField(currentClass))
                  newDefs += outerFieldDef // (1a)
                newDefs += outerAccessorDef // (1)
              }
              if (!currentClass.isTrait)
                for (mc <- currentClass.mixinClasses)
                  if (outerAccessor(mc) != NoSymbol)
                    newDefs += mixinOuterAccessorDef(mc)
            }
          }
          super.transform(
            deriveTemplate(tree)(decls =>
              if (newDefs.isEmpty) decls
              else decls ::: newDefs.toList
            )
          )
        case DefDef(_, _, _, vparamss, _, rhs) =>
          if (sym.isClassConstructor) {
            rhs match {
              case Literal(_) =>
                sys.error("unexpected case") //todo: remove
              case _ =>
                val clazz = sym.owner
                val vparamss1 =
                  if (isInner(clazz)) { // (4)
                    val outerParam =
                      sym.newValueParameter(nme.OUTER, sym.pos) setInfo clazz.outerClass.thisType
                    ((ValDef(outerParam) setType NoType) :: vparamss.head) :: vparamss.tail
                  } else vparamss
                super.transform(copyDefDef(tree)(vparamss = vparamss1))
            }
          } else
            super.transform(tree)

        case This(qual) =>
          if (sym == currentClass || sym.hasModuleFlag && sym.isStatic) tree
          else atPos(tree.pos)(outerPath(outerValue, currentClass.outerClass, sym)) // (5)

        case Select(qual, name) =>
          if (currentClass != sym.owner) // (3)
            sym.makeNotPrivate(sym.owner)
          val qsym = qual.tpe.widen.typeSymbol
          if (sym.isProtected && //(4)
              (qsym.isTrait || !(qual.isInstanceOf[Super] || (qsym isSubClass currentClass))))
            sym setFlag notPROTECTED
          super.transform(tree)

        case Apply(sel @ Select(qual, nme.CONSTRUCTOR), args) if isInner(sel.symbol.owner) =>
          val outerVal = atPos(tree.pos)(qual match {
            // it's a call between constructors of same class
            case _: This  =>
              assert(outerParam != NoSymbol, tree)
              outerValue
            case _        =>
              gen.mkAttributedQualifier(qual.tpe.prefix match {
                case NoPrefix => sym.owner.outerClass.thisType
                case x        => x
              })
          })
          super.transform(treeCopy.Apply(tree, sel, outerVal :: args))

        // entry point for pattern matcher translation
<<<<<<< HEAD
        case mch: Match if settings.XoldPatmat.value => // don't use old pattern matcher as fallback when the user wants the virtualizing one
          matchTranslation(mch)

        case _ =>
          if (!settings.XoldPatmat.value) { // this turned out to be expensive, hence the hacky `if` and `return`
            tree match {
              // for patmatvirtualiser
              // base.<outer>.eq(o) --> base.$outer().eq(o) if there's an accessor, else the whole tree becomes TRUE
              // TODO remove the synthetic `<outer>` method from outerFor??
              case Apply(eqsel@Select(eqapp@Apply(sel@Select(base, outerAcc), Nil), eq), args)  if outerAcc == nme.OUTER_SYNTH =>
                val outerFor = sel.symbol.owner.toInterface // TODO: toInterface necessary?
                val acc = outerAccessor(outerFor)
                if(acc == NoSymbol) {
                  // println("WARNING: no outer for "+ outerFor)
                  return transform(TRUE) // urgh... drop condition if there's no accessor
                } else {
                  // println("(base, acc)= "+(base, acc))
                  val outerSelect = localTyper typed Apply(Select(base, acc), Nil)
                  // achieves the same as: localTyper typed atPos(tree.pos)(outerPath(base, base.tpe.typeSymbol, outerFor.outerClass))
                  // println("(b, tpsym, outerForI, outerFor, outerClass)= "+ (base, base.tpe.typeSymbol, outerFor, sel.symbol.owner, outerFor.outerClass))
                  // println("outerSelect = "+ outerSelect)
                  return transform(treeCopy.Apply(tree, treeCopy.Select(eqsel, outerSelect, eq), args))
                }
              case _ =>
            }
=======
        case m: Match if settings.XoldPatmat.value => // the new pattern matcher runs in its own phase right after typer
          matchTranslation(m)

        // for the new pattern matcher
        // base.<outer>.eq(o) --> base.$outer().eq(o) if there's an accessor, else the whole tree becomes TRUE
        // TODO remove the synthetic `<outer>` method from outerFor??
        case Apply(eqsel@Select(eqapp@Apply(sel@Select(base, nme.OUTER_SYNTH), Nil), eq), args) if !settings.XoldPatmat.value =>
          val outerFor = sel.symbol.owner.toInterface // TODO: toInterface necessary?
          val acc = outerAccessor(outerFor)

          if (acc == NoSymbol ||
              // since we can't fix SI-4440 properly (we must drop the outer accessors of final classes when there's no immediate reference to them in sight)
              // at least don't crash... this duplicates maybeOmittable from constructors
              (acc.owner.isEffectivelyFinal && !acc.isOverridingSymbol)) {
            unit.uncheckedWarning(tree.pos, "The outer reference in this type test cannot be checked at run time.")
            return transform(TRUE) // urgh... drop condition if there's no accessor (or if it may disappear after constructors)
          } else {
            // println("(base, acc)= "+(base, acc))
            val outerSelect = localTyper typed Apply(Select(base, acc), Nil)
            // achieves the same as: localTyper typed atPos(tree.pos)(outerPath(base, base.tpe.typeSymbol, outerFor.outerClass))
            // println("(b, tpsym, outerForI, outerFor, outerClass)= "+ (base, base.tpe.typeSymbol, outerFor, sel.symbol.owner, outerFor.outerClass))
            // println("outerSelect = "+ outerSelect)
            return transform(treeCopy.Apply(tree, treeCopy.Select(eqsel, outerSelect, eq), args))
>>>>>>> 1f95d356
          }

        case _ =>
          if (settings.Xmigration28.value) tree match {
            case TypeApply(fn @ Select(qual, _), args) if fn.symbol == Object_isInstanceOf || fn.symbol == Any_isInstanceOf =>
              if (isArraySeqTest(qual.tpe, args.head.tpe))
                unit.warning(tree.pos, "An Array will no longer match as Seq[_].")
            case _ => ()
          }

          val x = super.transform(tree)
          if (x.tpe eq null) x
          else x setType transformInfo(currentOwner, x.tpe)
      }
    }

    /** The transformation method for whole compilation units */
    override def transformUnit(unit: CompilationUnit) {
      exitingExplicitOuter(super.transformUnit(unit))
    }
  }

  override def newPhase(prev: scala.tools.nsc.Phase): StdPhase =
    new Phase(prev)

  class Phase(prev: scala.tools.nsc.Phase) extends super.Phase(prev) {
    override val checkable = false
  }
}<|MERGE_RESOLUTION|>--- conflicted
+++ resolved
@@ -520,33 +520,6 @@
           super.transform(treeCopy.Apply(tree, sel, outerVal :: args))
 
         // entry point for pattern matcher translation
-<<<<<<< HEAD
-        case mch: Match if settings.XoldPatmat.value => // don't use old pattern matcher as fallback when the user wants the virtualizing one
-          matchTranslation(mch)
-
-        case _ =>
-          if (!settings.XoldPatmat.value) { // this turned out to be expensive, hence the hacky `if` and `return`
-            tree match {
-              // for patmatvirtualiser
-              // base.<outer>.eq(o) --> base.$outer().eq(o) if there's an accessor, else the whole tree becomes TRUE
-              // TODO remove the synthetic `<outer>` method from outerFor??
-              case Apply(eqsel@Select(eqapp@Apply(sel@Select(base, outerAcc), Nil), eq), args)  if outerAcc == nme.OUTER_SYNTH =>
-                val outerFor = sel.symbol.owner.toInterface // TODO: toInterface necessary?
-                val acc = outerAccessor(outerFor)
-                if(acc == NoSymbol) {
-                  // println("WARNING: no outer for "+ outerFor)
-                  return transform(TRUE) // urgh... drop condition if there's no accessor
-                } else {
-                  // println("(base, acc)= "+(base, acc))
-                  val outerSelect = localTyper typed Apply(Select(base, acc), Nil)
-                  // achieves the same as: localTyper typed atPos(tree.pos)(outerPath(base, base.tpe.typeSymbol, outerFor.outerClass))
-                  // println("(b, tpsym, outerForI, outerFor, outerClass)= "+ (base, base.tpe.typeSymbol, outerFor, sel.symbol.owner, outerFor.outerClass))
-                  // println("outerSelect = "+ outerSelect)
-                  return transform(treeCopy.Apply(tree, treeCopy.Select(eqsel, outerSelect, eq), args))
-                }
-              case _ =>
-            }
-=======
         case m: Match if settings.XoldPatmat.value => // the new pattern matcher runs in its own phase right after typer
           matchTranslation(m)
 
@@ -570,7 +543,6 @@
             // println("(b, tpsym, outerForI, outerFor, outerClass)= "+ (base, base.tpe.typeSymbol, outerFor, sel.symbol.owner, outerFor.outerClass))
             // println("outerSelect = "+ outerSelect)
             return transform(treeCopy.Apply(tree, treeCopy.Select(eqsel, outerSelect, eq), args))
->>>>>>> 1f95d356
           }
 
         case _ =>
