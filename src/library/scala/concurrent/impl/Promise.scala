/*                     __                                               *\
**     ________ ___   / /  ___     Scala API                            **
**    / __/ __// _ | / /  / _ |    (c) 2003-2013, LAMP/EPFL             **
**  __\ \/ /__/ __ |/ /__/ __ |    http://scala-lang.org/               **
** /____/\___/_/ |_/____/_/ | |                                         **
**                          |/                                          **
\*                                                                      */

package scala.concurrent.impl

import scala.concurrent.{ ExecutionContext, CanAwait, OnCompleteRunnable, TimeoutException, ExecutionException, blocking }
import scala.concurrent.Future.InternalCallbackExecutor
import scala.concurrent.duration.{ Duration, Deadline, FiniteDuration, NANOSECONDS }
import scala.annotation.tailrec
import scala.util.control.NonFatal
import scala.util.{ Try, Success, Failure }
import java.io.ObjectInputStream
import java.util.concurrent.locks.AbstractQueuedSynchronizer

private[concurrent] trait Promise[T] extends scala.concurrent.Promise[T] with scala.concurrent.Future[T] {
  def future: this.type = this
}

/* Precondition: `executor` is prepared, i.e., `executor` has been returned from invocation of `prepare` on some other `ExecutionContext`.
 */
private class CallbackRunnable[T](val executor: ExecutionContext, val onComplete: Try[T] => Any) extends Runnable with OnCompleteRunnable {
  // must be filled in before running it
  var value: Try[T] = null

  override def run() = {
    require(value ne null) // must set value to non-null before running!
    try onComplete(value) catch { case NonFatal(e) => executor reportFailure e }
  }

  def executeWithValue(v: Try[T]): Unit = {
    require(value eq null) // can't complete it twice
    value = v
    // Note that we cannot prepare the ExecutionContext at this point, since we might
    // already be running on a different thread!
    try executor.execute(this) catch { case NonFatal(t) => executor reportFailure t }
  }
}

private[concurrent] object Promise {

  private def resolveTry[T](source: Try[T]): Try[T] = source match {
    case Failure(t) => resolver(t)
    case _          => source
  }

  private def resolver[T](throwable: Throwable): Try[T] = throwable match {
    case t: scala.runtime.NonLocalReturnControl[_] => Success(t.value.asInstanceOf[T])
    case t: scala.util.control.ControlThrowable    => Failure(new ExecutionException("Boxed ControlThrowable", t))
    case t: InterruptedException                   => Failure(new ExecutionException("Boxed InterruptedException", t))
    case e: Error                                  => Failure(new ExecutionException("Boxed Error", e))
    case t                                         => Failure(t)
  }
   
   /*
    * Inspired by: http://gee.cs.oswego.edu/cgi-bin/viewcvs.cgi/jsr166/src/main/java/util/concurrent/locks/AbstractQueuedSynchronizer.java
    * Written by Doug Lea with assistance from members of JCP JSR-166
    * Expert Group and released to the public domain, as explained at
    * http://creativecommons.org/publicdomain/zero/1.0/
    */
    private final class CompletionLatch[T] extends AbstractQueuedSynchronizer with (Try[T] => Unit) {
      override protected def tryAcquireShared(ignored: Int): Int = if (getState != 0) 1 else -1
      override protected def tryReleaseShared(ignore: Int): Boolean = {
        setState(1)
        true
      }
      override def apply(ignored: Try[T]): Unit = releaseShared(1)
    }


  /** Default promise implementation.
   */
  class DefaultPromise[T] extends AbstractPromise with Promise[T] { self =>
    updateState(null, Nil) // Start at "No callbacks"

    protected final def tryAwait(atMost: Duration): Boolean = if (!isCompleted) {
      import Duration.Undefined
      import scala.concurrent.Future.InternalCallbackExecutor
      atMost match {
<<<<<<< HEAD
        case u if u eq Undefined => throw new IllegalArgumentException("cannot wait for Undefined period")
        case Duration.Inf        => awaitUnbounded()
        case Duration.MinusInf   => isCompleted
        case f: FiniteDuration   => if (f > Duration.Zero) awaitUnsafe(f.fromNow, f) else isCompleted
=======
        case e if e eq Undefined => throw new IllegalArgumentException("cannot wait for Undefined period")
        case Duration.Inf        =>
          val l = new CompletionLatch[T]()
          onComplete(l)(InternalCallbackExecutor)
          l.acquireSharedInterruptibly(1)
        case Duration.MinusInf   => // Drop out
        case f: FiniteDuration   =>
          if (f > Duration.Zero) {
            val l = new CompletionLatch[T]()
            onComplete(l)(InternalCallbackExecutor)
            l.tryAcquireSharedNanos(1, f.toNanos)
          }
>>>>>>> e317d0bc
      }

      isCompleted
    } else true // Already completed

    @throws(classOf[TimeoutException])
    @throws(classOf[InterruptedException])
    def ready(atMost: Duration)(implicit permit: CanAwait): this.type =
      if (tryAwait(atMost)) this
      else throw new TimeoutException("Futures timed out after [" + atMost + "]")

    @throws(classOf[Exception])
    def result(atMost: Duration)(implicit permit: CanAwait): T =
      ready(atMost).value.get.get // ready throws TimeoutException if timeout so value.get is safe here

    def value: Option[Try[T]] = getState match {
      case c: Try[_] => Some(c.asInstanceOf[Try[T]])
      case _ => None
    }

    override def isCompleted: Boolean = getState.isInstanceOf[Try[_]]

    def tryComplete(value: Try[T]): Boolean = {
      val resolved = resolveTry(value)
      @tailrec
        def tryComplete(v: Try[T]): List[CallbackRunnable[T]] = {
          getState match {
            case raw: List[_] =>
              val cur = raw.asInstanceOf[List[CallbackRunnable[T]]]
              if (updateState(cur, v)) cur else tryComplete(v)
            case _ => null
          }
        }
      tryComplete(resolved) match {
        case null             => false
        case rs if rs.isEmpty => true
        case rs               => rs.foreach(r => r.executeWithValue(resolved)); true
      }
    }

    def onComplete[U](func: Try[T] => U)(implicit executor: ExecutionContext): Unit = {
      val preparedEC = executor.prepare()
      val runnable = new CallbackRunnable[T](preparedEC, func)

      @tailrec //Tries to add the callback, if already completed, it dispatches the callback to be executed
      def dispatchOrAddCallback(): Unit =
        getState match {
          case r: Try[_]          => runnable.executeWithValue(r.asInstanceOf[Try[T]])
          case listeners: List[_] => if (updateState(listeners, runnable :: listeners)) () else dispatchOrAddCallback()
        }
      dispatchOrAddCallback()
    }
  }

  /** An already completed Future is given its result at creation.
   *
   *  Useful in Future-composition when a value to contribute is already available.
   */
  final class KeptPromise[T](suppliedValue: Try[T]) extends Promise[T] {

    val value = Some(resolveTry(suppliedValue))

    override def isCompleted: Boolean = true

    def tryComplete(value: Try[T]): Boolean = false

    def onComplete[U](func: Try[T] => U)(implicit executor: ExecutionContext): Unit = {
      val completedAs = value.get
      val preparedEC = executor.prepare()
      (new CallbackRunnable(preparedEC, func)).executeWithValue(completedAs)
    }

    def ready(atMost: Duration)(implicit permit: CanAwait): this.type = this

    def result(atMost: Duration)(implicit permit: CanAwait): T = value.get.get
  }

}<|MERGE_RESOLUTION|>--- conflicted
+++ resolved
@@ -55,7 +55,7 @@
     case e: Error                                  => Failure(new ExecutionException("Boxed Error", e))
     case t                                         => Failure(t)
   }
-   
+
    /*
     * Inspired by: http://gee.cs.oswego.edu/cgi-bin/viewcvs.cgi/jsr166/src/main/java/util/concurrent/locks/AbstractQueuedSynchronizer.java
     * Written by Doug Lea with assistance from members of JCP JSR-166
@@ -81,12 +81,6 @@
       import Duration.Undefined
       import scala.concurrent.Future.InternalCallbackExecutor
       atMost match {
-<<<<<<< HEAD
-        case u if u eq Undefined => throw new IllegalArgumentException("cannot wait for Undefined period")
-        case Duration.Inf        => awaitUnbounded()
-        case Duration.MinusInf   => isCompleted
-        case f: FiniteDuration   => if (f > Duration.Zero) awaitUnsafe(f.fromNow, f) else isCompleted
-=======
         case e if e eq Undefined => throw new IllegalArgumentException("cannot wait for Undefined period")
         case Duration.Inf        =>
           val l = new CompletionLatch[T]()
@@ -99,7 +93,6 @@
             onComplete(l)(InternalCallbackExecutor)
             l.tryAcquireSharedNanos(1, f.toNanos)
           }
->>>>>>> e317d0bc
       }
 
       isCompleted
