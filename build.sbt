/*
 * The new, sbt-based build definition for Scala.
 *
 * What you see below is very much work-in-progress. The following features are implemented:
 *   - Compiling all classses for the compiler and library ("compile" in the respective subprojects)
 *   - Running JUnit tests ("test") and partest ("test/it:test")
<<<<<<< HEAD
 *   - Creating build/quick with all compiled classes and launcher scripts ("˜")
=======
 *   - Creating build/quick with all compiled classes and launcher scripts ("dist/mkQuick")
>>>>>>> 512bf7a8
 *   - Creating build/pack with all JARs and launcher scripts ("dist/mkPack")
 *   - Building all scaladoc sets ("doc")
 *   - Publishing ("publishDists" and standard sbt tasks like "publish" and "publishLocal")
 *
 * You'll notice that this build definition is much more complicated than your typical sbt build.
 * The main reason is that we are not benefiting from sbt's conventions when it comes project
 * layout. For that reason we have to configure a lot more explicitly. I've tried explain in
 * comments the less obvious settings.
 *
 * This nicely leads me to explaining goal and non-goals of this build definition. Goals are:
 *
 *   - to be easy to tweak it in case a bug or small inconsistency is found
 *   - to mimic Ant's behavior as closely as possible
 *   - to be super explicit about any departure from standard sbt settings
 *   - to achieve functional parity with Ant build as quickly as possible
 *   - to be readable and not necessarily succinct
 *   - to provide the nicest development experience for people hacking on Scala
 *
 * Non-goals are:
 *
 *   - to have the shortest sbt build definition possible; we'll beat Ant definition
 *     easily and that will thrill us already
 *   - to remove irregularities from our build process right away
 *   - to modularize the Scala compiler or library further
 *
 * It boils down to simple rules:
 *
 *   - project layout is set in stone for now
 *   - if you need to work on convincing sbt to follow non-standard layout then
 *     explain everything you did in comments
 *   - constantly check where Ant build produces class files, artifacts, what kind of other
 *     files generates and port all of that to here
 *
 * Note on bootstrapping:
 *
 *   Let's start with reminder what bootstrapping means in our context. It's an answer
 *   to this question: which version of Scala are using to compile Scala? The fact that
 *   the question sounds circular suggests trickiness. Indeed, bootstrapping Scala
 *   compiler is a tricky process.
 *
 *   Ant build used to have involved system of bootstrapping Scala. It would consist of
 *   three layers: starr, locker and quick. The sbt build for Scala ditches layering
 *   and strives to be as standard sbt project as possible. This means that we are simply
 *   building Scala with latest stable release of Scala.
 *   See this discussion for more details behind this decision:
 *     https://groups.google.com/d/topic/scala-internals/gp5JsM1E0Fo/discussion
 */

import VersionUtil._

val bootstrapScalaVersion = versionProps("starr.version")

def withoutScalaLang(moduleId: ModuleID): ModuleID = moduleId exclude("org.scala-lang", "*")

// exclusion of the scala-library transitive dependency avoids eviction warnings during `update`.
val scalaParserCombinatorsDep = withoutScalaLang("org.scala-lang.modules" %% "scala-parser-combinators" % versionNumber("scala-parser-combinators"))
val scalaSwingDep = withoutScalaLang("org.scala-lang.modules" %% "scala-swing" % versionNumber("scala-swing"))
val scalaXmlDep = withoutScalaLang("org.scala-lang.modules" %% "scala-xml" % versionNumber("scala-xml"))
val partestDep = withoutScalaLang("org.scala-lang.modules" %% "scala-partest" % versionNumber("partest"))
val junitDep = "junit" % "junit" % "4.11"
val junitIntefaceDep = "com.novocode" % "junit-interface" % "0.11" % "test"
val asmDep = "org.scala-lang.modules" % "scala-asm" % versionProps("scala-asm.version")
val jlineDep = "jline" % "jline" % versionProps("jline.version")
val antDep = "org.apache.ant" % "ant" % "1.9.4"
val scalacheckDep = withoutScalaLang("org.scalacheck" %% "scalacheck" % versionNumber("scalacheck") % "it")

/** Publish to ./dists/maven-sbt, similar to the ANT build which publishes to ./dists/maven. This
  * can be used to compare the output of the sbt and ANT builds during the transition period. Any
  * real publishing should be done with sbt's standard `publish` task. */
lazy val publishDists = taskKey[Unit]("Publish to ./dists/maven-sbt.")

lazy val publishSettings : Seq[Setting[_]] = Seq(
  publishDists := {
    val artifacts = (packagedArtifacts in publish).value
    val ver = VersionUtil.versionProperties.value.canonicalVersion
    val log = streams.value.log
    val mappings = artifacts.toSeq.map { case (a, f) =>
      val typeSuffix = a.`type` match {
        case "pom" => "-pom.xml"
        case "jar" => ".jar"
        case "doc" => "-docs.jar"
        case tpe => s"-$tpe.${a.extension}"
      }
      val to = file("dists/maven-sbt") / ver / a.name / (a.name + typeSuffix)
      log.info(s"Publishing $f to $to")
      (f, to)
    }
    IO.copy(mappings)
  },
  credentials ++= {
    val file = Path.userHome / ".credentials"
    if (file.exists) List(Credentials(file))
    else Nil
  },
  // Add a "default" Ivy configuration because sbt expects the Scala distribution to have one:
  ivyConfigurations += Configuration("default", "Default", true, List(Configurations.Runtime), true),
  publishMavenStyle := true
)

// Set the version number: The ANT build uses the file "build.number" to get the base version. Overriding versions or
// suffixes for certain builds is done by directly setting variables from the shell scripts. For example, in
// publish-core this requires computing the commit SHA first and then passing it to ANT. In the sbt build we use
// the two settings `baseVersion` and `baseVersionSuffix` to compute all versions (canonical, Maven, OSGi). See
// VersionUtil.versionPropertiesImpl for details. The standard sbt `version` setting should not be set directly. It
// is the same as the Maven version and derived automatically from `baseVersion` and `baseVersionSuffix`.
globalVersionSettings
baseVersion in Global := "2.12.0"
baseVersionSuffix in Global := "SNAPSHOT"

lazy val commonSettings = clearSourceAndResourceDirectories ++ publishSettings ++ Seq[Setting[_]](
  organization := "org.scala-lang",
  scalaVersion := bootstrapScalaVersion,
  // we don't cross build Scala itself
  crossPaths := false,
  // do not add Scala library jar as a dependency automatically
  autoScalaLibrary := false,
  // we also do not add scala instance automatically because it introduces
  // a circular instance, see: https://github.com/sbt/sbt/issues/1872
  managedScalaInstance := false,
  // this is a way to workaround issue described in https://github.com/sbt/sbt/issues/1872
  // check it out for more details
  scalaInstance := ScalaInstance(scalaVersion.value, appConfiguration.value.provider.scalaProvider.launcher getScala scalaVersion.value),
  // we always assume that Java classes are standalone and do not have any dependency
  // on Scala classes
  compileOrder := CompileOrder.JavaThenScala,
  javacOptions in Compile ++= Seq("-g", "-source", "1.8", "-target", "1.8"),
  // we don't want any unmanaged jars; as a reminder: unmanaged jar is a jar stored
  // directly on the file system and it's not resolved through Ivy
  // Ant's build stored unmanaged jars in `lib/` directory
  unmanagedJars in Compile := Seq.empty,
  sourceDirectory in Compile := baseDirectory.value,
  unmanagedSourceDirectories in Compile := List(baseDirectory.value),
  unmanagedResourceDirectories in Compile += (baseDirectory in ThisBuild).value / "src" / thisProject.value.id,
  scalaSource in Compile := (sourceDirectory in Compile).value,
  javaSource in Compile := (sourceDirectory in Compile).value,
  // resources are stored along source files in our current layout
  resourceDirectory in Compile := (sourceDirectory in Compile).value,
  // each subproject has to ask specifically for files they want to include
  includeFilter in unmanagedResources in Compile := NothingFilter,
  target := (baseDirectory in ThisBuild).value / "target" / thisProject.value.id,
  classDirectory in Compile := buildDirectory.value / "quick/classes" / thisProject.value.id,
  target in Compile in doc := buildDirectory.value / "scaladoc" / thisProject.value.id,
  // given that classDirectory and doc target are overriden to be _outside_ of target directory, we have
  // to make sure they are being cleaned properly
  cleanFiles += (classDirectory in Compile).value,
  cleanFiles += (target in Compile in doc).value,
  fork in run := true,
  scalacOptions in Compile in doc ++= Seq(
    "-doc-footer", "epfl",
    "-diagrams",
    "-implicits",
    "-groups",
    "-doc-version", versionProperties.value.canonicalVersion,
    "-doc-title", description.value,
    "-sourcepath", (baseDirectory in ThisBuild).value.toString,
    "-doc-source-url", s"https://github.com/scala/scala/tree/${versionProperties.value.githubTree}€{FILE_PATH}.scala#L1"
  ),
  homepage := Some(url("http://www.scala-lang.org")),
  startYear := Some(2002),
  licenses += ("BSD 3-Clause", url("http://www.scala-lang.org/license.html")),
  apiURL := Some(url("http://www.scala-lang.org/api/" + versionProperties.value.mavenVersion + "/")),
  pomIncludeRepository := { _ => false },
  pomExtra := {
    val base =
      <scm>
        <connection>scm:git:git://github.com/scala/scala.git</connection>
        <url>https://github.com/scala/scala.git</url>
      </scm>
        <issueManagement>
          <system>JIRA</system>
          <url>https://issues.scala-lang.org/</url>
        </issueManagement>
        <developers>
          <developer>
            <id>lamp</id>
            <name>EPFL LAMP</name>
          </developer>
          <developer>
            <id>Lightbend</id>
            <name>Lightbend, Inc.</name>
          </developer>
        </developers>
    apiURL.value match {
      case Some(url) => base ++
        <properties>
          <info.apiURL>{url.toString}</info.apiURL>
        </properties>
      case None => base
    }
  },
  // Remove auto-generated manifest attributes
  packageOptions in Compile in packageBin := Seq.empty,
  packageOptions in Compile in packageSrc := Seq.empty,

  // Lets us CTRL-C partest without exiting SBT entirely
  cancelable in Global := true,
  // When we fork subprocesses, use the base directory as the working directory.
  // This enables `sbt> partest test/files/run/t1.scala` or `sbt> scalac sandbox/test.scala`
  baseDirectory in Compile := (baseDirectory in ThisBuild).value,
  baseDirectory in Test := (baseDirectory in ThisBuild).value,

  // Don't log process output (e.g. of forked `compiler/runMain ...Main`), just pass it
  // directly to stdout
  outputStrategy in run := Some(StdoutOutput),
  Quiet.silenceScalaBinaryVersionWarning,
  Quiet.silenceIvyUpdateInfoLogging
)

/** Extra post-processing for the published POM files. These are needed to create POMs that
  * are equivalent to the ones from the ANT build. In the long term this should be removed and
  * POMs, scaladocs, OSGi manifests, etc. should all use the same metadata. */
def fixPom(extra: (String, scala.xml.Node)*): Setting[_] = {
  /** Find elements in an XML document by a simple XPath and replace them */
  def fixXML(n: scala.xml.Node, repl: Map[String, scala.xml.Node]): scala.xml.Node = {
    def f(n: scala.xml.Node, p: String): scala.xml.Node = n match {
      case e: scala.xml.Elem =>
        val pp = p + "/" + e.label
        repl.get(pp) match {
          case Some(xml) => xml
          case None => e.copy(child = e.child.map(ch => f(ch, pp)))
        }
      case n => n
    }
    f(n, "")
  }
  pomPostProcess := { n => fixXML(pomPostProcess.value.apply(n), Map(
    "/project/organization" ->
      <organization>
        <name>LAMP/EPFL</name>
        <url>http://lamp.epfl.ch/</url>
      </organization>,
    "/project/url" -> <url>http://www.scala-lang.org/</url>
  ) ++ extra) }
}

/** Remove unwanted dependencies from the POM and ivy.xml. */
def removePomDependencies(deps: (String, String)*): Seq[Setting[_]] = Seq(
  pomPostProcess := { n =>
    val n2 = pomPostProcess.value.apply(n)
    import scala.xml._
    import scala.xml.transform._
    (new RuleTransformer(new RewriteRule {
      override def transform(node: Node) = node match {
        case e: Elem if e.label == "dependency" &&
            deps.exists { case (g, a) =>
              e.child.contains(<groupId>{g}</groupId>) &&
                (e.child.contains(<artifactId>{a}</artifactId>) || e.child.contains(<artifactId>{a + "_" + scalaBinaryVersion.value}</artifactId>))
            } => Seq.empty
        case n => Seq(n)
      }
    })).transform(Seq(n2)).head
  },
  deliverLocal := {
    import scala.xml._
    import scala.xml.transform._
    val f = deliverLocal.value
    val e = (new RuleTransformer(new RewriteRule {
      override def transform(node: Node) = node match {
        case e: Elem if e.label == "dependency" && {
          val org = e.attribute("org").getOrElse("").toString
          val name = e.attribute("name").getOrElse("").toString
          deps.exists { case (g, a) =>
             org == g && (name == a || name == (a + "_" + scalaBinaryVersion.value))
          }
        } => Seq.empty
        case n => Seq(n)
      }
    })).transform(Seq(XML.loadFile(f))).head
    XML.save(f.getAbsolutePath, e, xmlDecl = true)
    f
  }
)

val disableDocs = Seq[Setting[_]](
  sources in (Compile, doc) := Seq.empty,
  publishArtifact in (Compile, packageDoc) := false
)

val disablePublishing = Seq[Setting[_]](
  publishArtifact := false,
  // The above is enough for Maven repos but it doesn't prevent publishing of ivy.xml files
  publish := {},
  publishLocal := {}
)

lazy val setJarLocation: Setting[_] =
  artifactPath in packageBin in Compile := {
    // two lines below are copied over from sbt's sources:
    // https://github.com/sbt/sbt/blob/0.13/main/src/main/scala/sbt/Defaults.scala#L628
    //val resolvedScalaVersion = ScalaVersion((scalaVersion in artifactName).value, (scalaBinaryVersion in artifactName).value)
    //val resolvedArtifactName = artifactName.value(resolvedScalaVersion, projectID.value, artifact.value)
    // if you would like to get a jar with version number embedded in it (as normally sbt does)
    // uncomment the other definition of the `resolvedArtifactName`
    val resolvedArtifact = artifact.value
    val resolvedArtifactName = s"${resolvedArtifact.name}.${resolvedArtifact.extension}"
    buildDirectory.value / "pack/lib" / resolvedArtifactName
  }
lazy val scalaSubprojectSettings: Seq[Setting[_]] = commonSettings :+ setJarLocation

def filterDocSources(ff: FileFilter): Seq[Setting[_]] = Seq(
  sources in (Compile, doc) ~= (_.filter(ff.accept _)),
  // Excluded sources may still be referenced by the included sources, so we add the compiler
  // output to the scaladoc classpath to resolve them. For the `library` project this is
  // always required because otherwise the compiler cannot even initialize Definitions without
  // binaries of the library on the classpath. Specifically, we get this error:
  // (library/compile:doc) scala.reflect.internal.FatalError: package class scala does not have a member Int
  // Ant build does the same thing always: it puts binaries for documented classes on the classpath
  // sbt never does this by default (which seems like a good default)
  dependencyClasspath in (Compile, doc) += (classDirectory in Compile).value,
  doc in Compile <<= doc in Compile dependsOn (compile in Compile)
)

def regexFileFilter(s: String): FileFilter = new FileFilter {
  val pat = s.r.pattern
  def accept(f: File) = pat.matcher(f.getAbsolutePath.replace('\\', '/')).matches()
}

lazy val library = configureAsSubproject(project)
  .settings(generatePropertiesFileSettings: _*)
  .settings(Osgi.settings: _*)
  .settings(
    name := "scala-library",
    description := "Scala Standard Library",
    compileOrder := CompileOrder.Mixed, // needed for JFunction classes in scala.runtime.java8
    scalacOptions in Compile ++= Seq[String]("-sourcepath", (scalaSource in Compile).value.toString),
    scalacOptions in Compile in doc ++= {
      val libraryAuxDir = (baseDirectory in ThisBuild).value / "src/library-aux"
      Seq(
        "-doc-no-compile", libraryAuxDir.toString,
        "-skip-packages", "scala.concurrent.impl",
        "-doc-root-content", (sourceDirectory in Compile).value + "/rootdoc.txt"
      )
    },
    includeFilter in unmanagedResources in Compile := "*.tmpl" | "*.xml" | "*.js" | "*.css" | "rootdoc.txt",
    // Include *.txt files in source JAR:
    mappings in Compile in packageSrc ++= {
      val base = (unmanagedResourceDirectories in Compile).value
      base ** "*.txt" pair relativeTo(base)
    },
    Osgi.headers += "Import-Package" -> "sun.misc;resolution:=optional, *",
    fixPom(
      "/project/name" -> <name>Scala Library</name>,
      "/project/description" -> <description>Standard library for the Scala Programming Language</description>,
      "/project/packaging" -> <packaging>jar</packaging>
    )
  )
  .settings(filterDocSources("*.scala" -- (regexFileFilter(".*/runtime/.*\\$\\.scala") ||
                                           regexFileFilter(".*/runtime/ScalaRunTime\\.scala") ||
                                           regexFileFilter(".*/runtime/StringAdd\\.scala"))): _*)

lazy val reflect = configureAsSubproject(project)
  .settings(generatePropertiesFileSettings: _*)
  .settings(Osgi.settings: _*)
  .settings(
    name := "scala-reflect",
    description := "Scala Reflection Library",
    Osgi.bundleName := "Scala Reflect",
    scalacOptions in Compile in doc ++= Seq(
      "-skip-packages", "scala.reflect.macros.internal:scala.reflect.internal:scala.reflect.io"
    ),
    Osgi.headers +=
      "Import-Package" -> ("scala.*;version=\"${range;[==,=+);${ver}}\","+
                           "scala.tools.nsc;resolution:=optional;version=\"${range;[==,=+);${ver}}\","+
                           "*"),
    fixPom(
      "/project/name" -> <name>Scala Compiler</name>,
      "/project/description" -> <description>Compiler for the Scala Programming Language</description>,
      "/project/packaging" -> <packaging>jar</packaging>
    )
  )
  .dependsOn(library)

lazy val compiler = configureAsSubproject(project)
  .settings(generatePropertiesFileSettings: _*)
  .settings(Osgi.settings: _*)
  .settings(
    name := "scala-compiler",
    description := "Scala Compiler",
    libraryDependencies ++= Seq(antDep, asmDep),
    // These are only needed for the POM:
    libraryDependencies ++= Seq(scalaXmlDep, scalaParserCombinatorsDep, jlineDep % "optional"),
    // this a way to make sure that classes from interactive and scaladoc projects
    // end up in compiler jar (that's what Ant build does)
    // we need to use LocalProject references (with strings) to deal with mutual recursion
    products in Compile in packageBin :=
      (products in Compile in packageBin).value ++
        Seq((dependencyClasspath in Compile).value.find(_.get(moduleID.key) == Some(asmDep)).get.data) ++
        (products in Compile in packageBin in LocalProject("interactive")).value ++
        (products in Compile in packageBin in LocalProject("scaladoc")).value ++
        (products in Compile in packageBin in LocalProject("repl")).value ++
        (products in Compile in packageBin in LocalProject("repl-jline")).value ++
        (products in Compile in packageBin in LocalProject("repl-jline-embedded")).value,
    includeFilter in unmanagedResources in Compile :=
      "*.tmpl" | "*.xml" | "*.js" | "*.css" | "*.html" | "*.properties" | "*.swf" |
      "*.png" | "*.gif" | "*.gif" | "*.txt",
    // Also include the selected unmanaged resources and source files from the additional projects in the source JAR:
    mappings in Compile in packageSrc ++= {
      val base = (unmanagedResourceDirectories in Compile).value ++
        (unmanagedResourceDirectories in Compile in LocalProject("interactive")).value ++
        (unmanagedResourceDirectories in Compile in LocalProject("scaladoc")).value ++
        (unmanagedResourceDirectories in Compile in LocalProject("repl")).value
      base ** ((includeFilter in unmanagedResources in Compile).value || "*.scala" || "*.psd" || "*.ai" || "*.java") pair relativeTo(base)
    },
    scalacOptions in Compile in doc ++= Seq(
      "-doc-root-content", (sourceDirectory in Compile).value + "/rootdoc.txt"
    ),
    Osgi.headers +=
      "Import-Package" -> ("jline.*;resolution:=optional," +
                           "org.apache.tools.ant.*;resolution:=optional," +
                           "scala.util.parsing.*;version=\"${range;[====,====];"+versionNumber("scala-parser-combinators")+"}\";resolution:=optional," +
                           "scala.xml.*;version=\"${range;[====,====];"+versionNumber("scala-xml")+"}\";resolution:=optional," +
                           "scala.*;version=\"${range;[==,=+);${ver}}\"," +
                           "*"),
    // Generate the ScriptEngineFactory service definition. The ant build does this when building
    // the JAR but sbt has no support for it and it is easier to do as a resource generator:
    generateServiceProviderResources("javax.script.ScriptEngineFactory" -> "scala.tools.nsc.interpreter.IMain$Factory"),
    managedResourceDirectories in Compile := Seq((resourceManaged in Compile).value),
    fixPom(
      "/project/name" -> <name>Scala Compiler</name>,
      "/project/description" -> <description>Compiler for the Scala Programming Language</description>,
      "/project/packaging" -> <packaging>jar</packaging>
    ),
    apiURL := None
  )
  .settings(removePomDependencies(
    ("org.apache.ant", "ant"),
    ("org.scala-lang.modules", "scala-asm")
  ): _*)
  .dependsOn(library, reflect)

lazy val interactive = configureAsSubproject(project)
  .settings(disableDocs: _*)
  .settings(disablePublishing: _*)
  .settings(
    name := "scala-compiler-interactive",
    description := "Scala Interactive Compiler"
  )
  .dependsOn(compiler)

lazy val repl = configureAsSubproject(project)
  .settings(disableDocs: _*)
  .settings(disablePublishing: _*)
  .settings(
    connectInput in run := true,
    run <<= (run in Compile).partialInput(" -usejavacp") // Automatically add this so that `repl/run` works without additional arguments.
  )
  .dependsOn(compiler, interactive)

lazy val replJline = configureAsSubproject(Project("repl-jline", file(".") / "src" / "repl-jline"))
  .settings(disableDocs: _*)
  .settings(disablePublishing: _*)
  .settings(
    libraryDependencies += jlineDep,
    name := "scala-repl-jline"
  )
  .dependsOn(repl)

lazy val replJlineEmbedded = Project("repl-jline-embedded", file(".") / "target" / "repl-jline-embedded-src-dummy")
  .settings(scalaSubprojectSettings: _*)
  .settings(disablePublishing: _*)
  .settings(
    name := "scala-repl-jline-embedded",
    // There is nothing to compile for this project. Instead we use the compile task to create
    // shaded versions of repl-jline and jline.jar. dist/mkBin puts all of quick/repl,
    // quick/repl-jline and quick/repl-jline-shaded on the classpath for quick/bin scripts.
    // This is different from the ant build where all parts are combined into quick/repl, but
    // it is cleaner because it avoids circular dependencies.
    compile in Compile <<= (compile in Compile).dependsOn(Def.task {
      import java.util.jar._
      import collection.JavaConverters._
      val inputs: Iterator[JarJar.Entry] = {
        val repljlineClasses = (products in Compile in replJline).value.flatMap(base => Path.allSubpaths(base).map(x => (base, x._1)))
        val jlineJAR = (dependencyClasspath in Compile).value.find(_.get(moduleID.key) == Some(jlineDep)).get.data
        val jarFile = new JarFile(jlineJAR)
        val jarEntries = jarFile.entries.asScala.filterNot(_.isDirectory).map(entry => JarJar.JarEntryInput(jarFile, entry))
        def compiledClasses = repljlineClasses.iterator.map { case (base, file) => JarJar.FileInput(base, file) }
        (jarEntries ++ compiledClasses).filter(x =>
          x.name.endsWith(".class") || x.name.endsWith(".properties") || x.name.startsWith("META-INF/native") || x.name.startsWith("META-INF/maven")
        )
      }
      import JarJar.JarJarConfig._
      val config: Seq[JarJar.JarJarConfig] = Seq(
        Rule("org.fusesource.**", "scala.tools.fusesource_embedded.@1"),
        Rule("jline.**", "scala.tools.jline_embedded.@1"),
        Rule("scala.tools.nsc.interpreter.jline.**", "scala.tools.nsc.interpreter.jline_embedded.@1"),
        Keep("scala.tools.**")
      )
      val outdir = (classDirectory in Compile).value
      JarJar(inputs, outdir, config)
    }),
    connectInput in run := true

  )
  .dependsOn(replJline)

lazy val scaladoc = configureAsSubproject(project)
  .settings(disableDocs: _*)
  .settings(disablePublishing: _*)
  .settings(
    name := "scala-compiler-doc",
    description := "Scala Documentation Generator",
    libraryDependencies ++= Seq(scalaXmlDep, scalaParserCombinatorsDep, partestDep),
    includeFilter in unmanagedResources in Compile := "*.html" | "*.css" | "*.gif" | "*.png" | "*.js" | "*.txt"
  )
  .dependsOn(compiler)

lazy val scalap = configureAsSubproject(project)
  .settings(
    description := "Scala Bytecode Parser",
    // Include decoder.properties
    includeFilter in unmanagedResources in Compile := "*.properties",
    fixPom(
      "/project/name" -> <name>Scalap</name>,
      "/project/description" -> <description>bytecode analysis tool</description>,
      "/project/properties" -> scala.xml.Text("")
    )
  )
  .dependsOn(compiler)

lazy val partestExtras = configureAsSubproject(Project("partest-extras", file(".") / "src" / "partest-extras"))
  .dependsOn(replJlineEmbedded)
  .settings(clearSourceAndResourceDirectories: _*)
  .settings(disableDocs: _*)
  .settings(disablePublishing: _*)
  .settings(
    name := "scala-partest-extras",
    description := "Scala Compiler Testing Tool (compiler-specific extras)",
    libraryDependencies += partestDep,
    unmanagedSourceDirectories in Compile := List(baseDirectory.value)
  )

lazy val junit = project.in(file("test") / "junit")
  .dependsOn(library, reflect, compiler, partestExtras, scaladoc)
  .settings(clearSourceAndResourceDirectories: _*)
  .settings(commonSettings: _*)
  .settings(disableDocs: _*)
  .settings(disablePublishing: _*)
  .settings(
    fork in Test := true,
    libraryDependencies ++= Seq(junitDep, junitIntefaceDep),
    testOptions += Tests.Argument(TestFrameworks.JUnit, "-a", "-v"),
    unmanagedSourceDirectories in Test := List(baseDirectory.value)
  )

lazy val partestJavaAgent = Project("partest-javaagent", file(".") / "src" / "partest-javaagent")
  .settings(commonSettings: _*)
  .settings(generatePropertiesFileSettings: _*)
  .settings(disableDocs: _*)
  .settings(
    libraryDependencies += asmDep,
    publishLocal := {},
    publish := {},
    // Setting name to "scala-partest-javaagent" so that the jar file gets that name, which the Runner relies on
    name := "scala-partest-javaagent",
    description := "Scala Compiler Testing Tool (compiler-specific java agent)",
    // writing jar file to $buildDirectory/pack/lib because that's where it's expected to be found
    setJarLocation,
    // add required manifest entry - previously included from file
    packageOptions in (Compile, packageBin) +=
      Package.ManifestAttributes( "Premain-Class" -> "scala.tools.partest.javaagent.ProfilingAgent" ),
    // we need to build this to a JAR
    exportJars := true
  )

lazy val test = project
  .dependsOn(compiler, interactive, replJlineEmbedded, scalap, partestExtras, partestJavaAgent, scaladoc)
  .configs(IntegrationTest)
  .settings(commonSettings: _*)
  .settings(disableDocs: _*)
  .settings(disablePublishing: _*)
  .settings(Defaults.itSettings: _*)
  .settings(
    libraryDependencies ++= Seq(asmDep, partestDep, scalaXmlDep, scalacheckDep),
    unmanagedBase in IntegrationTest := baseDirectory.value / "files" / "lib",
    unmanagedJars in IntegrationTest <+= (unmanagedBase) (j => Attributed.blank(j)) map(identity),
    // no main sources
    sources in Compile := Seq.empty,
    // test sources are compiled in partest run, not here
    sources in IntegrationTest := Seq.empty,
    fork in IntegrationTest := true,
    javaOptions in IntegrationTest += "-Xmx1G",
    testFrameworks += new TestFramework("scala.tools.partest.sbt.Framework"),
    testOptions in IntegrationTest += Tests.Setup( () => root.base.getAbsolutePath + "/pull-binary-libs.sh" ! ),
    testOptions in IntegrationTest += Tests.Argument("-Dpartest.java_opts=-Xmx1024M -Xms64M -XX:MaxPermSize=128M"),
    definedTests in IntegrationTest += (
      new sbt.TestDefinition(
        "partest",
        // marker fingerprint since there are no test classes
        // to be discovered by sbt:
        new sbt.testing.AnnotatedFingerprint {
          def isModule = true
          def annotationName = "partest"
        }, true, Array())
     )
  )

lazy val manual = configureAsSubproject(project)
  .settings(disableDocs: _*)
  .settings(disablePublishing: _*)
  .settings(
    libraryDependencies ++= Seq(scalaXmlDep, antDep),
    classDirectory in Compile := (target in Compile).value / "classes"
  )
  .dependsOn(library)

lazy val libraryAll = Project("library-all", file(".") / "target" / "library-all-src-dummy")
  .settings(commonSettings: _*)
  .settings(disableDocs: _*)
  .settings(
    name := "scala-library-all",
    publishArtifact in (Compile, packageBin) := false,
    publishArtifact in (Compile, packageSrc) := false,
    libraryDependencies ++= Seq(scalaXmlDep, scalaParserCombinatorsDep, scalaSwingDep),
    apiURL := None,
    fixPom(
      "/project/name" -> <name>Scala Library Powerpack</name>,
      "/project/description" -> <description>The Scala Standard Library and Official Modules</description>
    )
  )
  .dependsOn(library, reflect)

lazy val scalaDist = Project("scala-dist", file(".") / "target" / "scala-dist-dist-src-dummy")
  .settings(commonSettings: _*)
  .settings(disableDocs: _*)
  .settings(
    mappings in Compile in packageBin ++= {
      val binBaseDir = buildDirectory.value / "pack"
      val binMappings = (mkBin in dist).value.pair(relativeTo(binBaseDir), errorIfNone = false)
      // With the way the resource files are spread out over the project sources we can't just add
      // an unmanagedResourceDirectory, so we generate the mappings manually:
      val docBaseDir = (baseDirectory in ThisBuild).value
      val docMappings = (docBaseDir / "doc").*** pair relativeTo(docBaseDir)
      val resBaseDir = (baseDirectory in ThisBuild).value / "src/manual/scala/tools/docutil/resources"
      val resMappings = resBaseDir ** ("*.html" | "*.css" | "*.gif" | "*.png") pair (p => relativeTo(resBaseDir)(p).map("doc/tools/" + _))
      docMappings ++ resMappings ++ binMappings
    },
    resourceGenerators in Compile += Def.task {
      val command = "fsc, scala, scalac, scaladoc, scalap"
      val htmlOut = (resourceManaged in Compile).value / "doc/tools"
      val manOut = (resourceManaged in Compile).value / "genman"
      val fixedManOut = (resourceManaged in Compile).value / "man"
      IO.createDirectory(htmlOut)
      IO.createDirectory(manOut / "man1")
      toError(runner.value.run("scala.tools.docutil.ManMaker",
        (fullClasspath in Compile in manual).value.files,
        Seq(command, htmlOut.getAbsolutePath, manOut.getAbsolutePath),
        streams.value.log))
      (manOut ** "*.1" pair rebase(manOut, fixedManOut)).foreach { case (in, out) =>
        // Generated manpages should always use LF only. There doesn't seem to be a good reason
        // for generating them with the platform EOL first and then converting them but that's
        // what the ant build does.
        IO.write(out, IO.readBytes(in).filterNot(_ == '\r'))
      }
      (htmlOut ** "*.html").get ++ (fixedManOut ** "*.1").get
    }.taskValue,
    managedResourceDirectories in Compile := Seq((resourceManaged in Compile).value),
    libraryDependencies += jlineDep,
    apiURL := None,
    fixPom(
      "/project/name" -> <name>Scala Distribution Artifacts</name>,
      "/project/description" -> <description>The Artifacts Distributed with Scala</description>,
      "/project/packaging" -> <packaging>jar</packaging>
    ),
    publishArtifact in (Compile, packageSrc) := false
  )
  .dependsOn(libraryAll, compiler, scalap)

lazy val root = (project in file("."))
  .settings(disableDocs: _*)
  .settings(disablePublishing: _*)
  .settings(generateBuildCharacterFileSettings: _*)
  .settings(
    publish := {},
    publishLocal := {},
    commands ++= ScriptCommands.all,
<<<<<<< HEAD
    // Generate (Product|TupleN|Function|AbstractFunction)*.scala files and scaladoc stubs for all AnyVal sources.
    // They should really go into a managedSources dir instead of overwriting sources checked into git but scaladoc
    // source links (could be fixed by shipping these sources with the scaladoc bundles) and scala-js source maps
    // rely on them being on github.
    commands += Command.command("generateSources") { state =>
      val dir = (((baseDirectory in ThisBuild).value) / "src" / "library" / "scala")
      genprod.main(Array(dir.getPath))
      GenerateAnyVals.run(dir.getAbsoluteFile)
      state
    }
  )
  .aggregate(library, reflect, compiler, interactive, repl, replJline, replJlineEmbedded,
    scaladoc, scalap, partestExtras, junit, libraryAll, scalaDist).settings(
=======
    Quiet.silenceIvyUpdateInfoLogging
)
  .aggregate(library, forkjoin, reflect, compiler, interactive, repl, replJline, replJlineEmbedded,
    scaladoc, scalap, actors, partestExtras, junit, libraryAll, scalaDist).settings(
>>>>>>> 512bf7a8
    sources in Compile := Seq.empty,
    onLoadMessage := """|*** Welcome to the sbt build definition for Scala! ***
      |This build definition has an EXPERIMENTAL status. If you are not
      |interested in testing or working on the build itself, please use
      |the Ant build definition for now. Check README.md for more information.""".stripMargin
  )

// The following subprojects' binaries are required for building "pack":
lazy val distDependencies = Seq(replJline, replJlineEmbedded, compiler, library, partestExtras, partestJavaAgent, reflect, scalap, scaladoc)

lazy val dist = (project in file("dist"))
  .settings(commonSettings)
  .settings(
    libraryDependencies ++= Seq(scalaSwingDep, jlineDep),
    mkBin := mkBinImpl.value,
    mkQuick <<= Def.task {
      val cp = (fullClasspath in IntegrationTest in LocalProject("test")).value
      val propsFile = (buildDirectory in ThisBuild).value / "quick" / "partest.properties"
      val props = new java.util.Properties()
      props.setProperty("partest.classpath", cp.map(_.data.getAbsolutePath).mkString(sys.props("path.separator")))
      IO.write(props, null, propsFile)
    } dependsOn ((distDependencies.map(products in Runtime in _) :+ mkBin): _*),
    mkPack <<= Def.task {} dependsOn (packagedArtifact in (Compile, packageBin), mkBin),
    target := (baseDirectory in ThisBuild).value / "target" / thisProject.value.id,
    packageBin in Compile := {
      val extraDeps = Set(scalaSwingDep, scalaParserCombinatorsDep, scalaXmlDep)
      val targetDir = (buildDirectory in ThisBuild).value / "pack" / "lib"
      def uniqueModule(m: ModuleID) = (m.organization, m.name.replaceFirst("_.*", ""))
      val extraModules = extraDeps.map(uniqueModule)
      val extraJars = (externalDependencyClasspath in Compile).value.map(a => (a.get(moduleID.key), a.data)).collect {
        case (Some(m), f) if extraModules contains uniqueModule(m) => f
      }
      val jlineJAR = (dependencyClasspath in Compile).value.find(_.get(moduleID.key) == Some(jlineDep)).get.data
      val mappings = extraJars.map(f => (f, targetDir / f.getName)) :+ (jlineJAR, targetDir / "jline.jar")
      IO.copy(mappings, overwrite = true)
      targetDir
    },
    cleanFiles += (buildDirectory in ThisBuild).value / "quick",
    cleanFiles += (buildDirectory in ThisBuild).value / "pack",
    packagedArtifact in (Compile, packageBin) <<= (packagedArtifact in (Compile, packageBin)).dependsOn(distDependencies.map(packagedArtifact in (Compile, packageBin) in _): _*)
  )
  .dependsOn(distDependencies.map(p => p: ClasspathDep[ProjectReference]): _*)

/**
 * Configures passed project as a subproject (e.g. compiler or repl)
 * with common settings attached to it.
 *
 * Typical usage is:
 *
 *   lazy val mySubproject = configureAsSubproject(project)
 *
 * We pass `project` as an argument which is in fact a macro call. This macro determines
 * project.id based on the name of the lazy val on the left-hand side.
 */
def configureAsSubproject(project: Project): Project = {
  val base = file(".") / "src" / project.id
  (project in base)
    .settings(scalaSubprojectSettings: _*)
    .settings(generatePropertiesFileSettings: _*)
}

lazy val buildDirectory = settingKey[File]("The directory where all build products go. By default ./build")
lazy val mkBin = taskKey[Seq[File]]("Generate shell script (bash or Windows batch).")
lazy val mkQuick = taskKey[Unit]("Generate a full build, including scripts, in build/quick")
lazy val mkPack = taskKey[Unit]("Generate a full build, including scripts, in build/pack")

// Defining these settings is somewhat redundant as we also redefine settings that depend on them.
// However, IntelliJ's project import works better when these are set correctly.
def clearSourceAndResourceDirectories = Seq(Compile, Test).flatMap(config => inConfig(config)(Seq(
  unmanagedSourceDirectories := Nil,
  managedSourceDirectories := Nil,
  unmanagedResourceDirectories := Nil,
  managedResourceDirectories := Nil
)))

lazy val mkBinImpl: Def.Initialize[Task[Seq[File]]] = Def.task {
  import java.io.IOException
  def mkScalaTool(mainCls: String, classpath: Seq[Attributed[File]]): ScalaTool =
    ScalaTool(mainClass  = mainCls,
      classpath  = classpath.toList.map(_.data.getAbsolutePath),
      properties = Map.empty,
      javaOpts   = "-Xmx256M -Xms32M",
      toolFlags  = "")
  val rootDir = (classDirectory in Compile in compiler).value
  val quickOutDir = buildDirectory.value / "quick/bin"
  val packOutDir = buildDirectory.value / "pack/bin"
  def writeScripts(scalaTool: ScalaTool, file: String, outDir: File): Seq[File] = {
    val res = Seq(
      scalaTool.writeScript(file, "unix", rootDir, outDir),
      scalaTool.writeScript(file, "windows", rootDir, outDir)
    )
    res.foreach { f =>
      if(!f.getAbsoluteFile.setExecutable(true, /* ownerOnly: */ false))
        throw new IOException("setExecutable failed")
      if(!f.getAbsoluteFile.setReadable(true, /* ownerOnly: */ false))
        throw new IOException("setReadable failed")
    }
    res
  }

  def mkBin(file: String, mainCls: String, classpath: Seq[Attributed[File]]): Seq[File] =
    writeScripts(mkScalaTool(mainCls, classpath), file, quickOutDir) ++
    writeScripts(mkScalaTool(mainCls, Nil      ), file, packOutDir)

  streams.value.log.info(s"Creating scripts in $quickOutDir and $packOutDir")

  mkBin("scala"    , "scala.tools.nsc.MainGenericRunner", (fullClasspath in Compile in replJlineEmbedded).value) ++
  mkBin("scalac"   , "scala.tools.nsc.Main",              (fullClasspath in Compile in compiler).value) ++
  mkBin("fsc"      , "scala.tools.nsc.CompileClient",     (fullClasspath in Compile in compiler).value) ++
  mkBin("scaladoc" , "scala.tools.nsc.ScalaDoc",          (fullClasspath in Compile in scaladoc).value) ++
  mkBin("scalap"   , "scala.tools.scalap.Main",           (fullClasspath in Compile in scalap).value)
}

/** Generate service provider definition files under META-INF/services */
def generateServiceProviderResources(services: (String, String)*): Setting[_] =
  resourceGenerators in Compile += Def.task {
    services.map { case (k, v) =>
      val f = (resourceManaged in Compile).value / "META-INF/services" / k
      IO.write(f, v + "\n")
      f
    }
  }.taskValue

buildDirectory in ThisBuild := (baseDirectory in ThisBuild).value / "build"

// Add tab completion to partest
commands += Command("partest")(_ => PartestUtil.partestParser((baseDirectory in ThisBuild).value, (baseDirectory in ThisBuild).value / "test")) { (state, parsed) =>
  ("test/it:testOnly -- " + parsed) :: state
}

// Add tab completion to scalac et al.
commands ++= {
  val commands =
  List(("scalac",   "compiler", "scala.tools.nsc.Main"),
       ("scala",    "repl-jline-embedded", "scala.tools.nsc.MainGenericRunner"),
       ("scaladoc", "scaladoc", "scala.tools.nsc.ScalaDoc"))

  commands.map {
    case (entryPoint, projectRef, mainClassName) =>
      Command(entryPoint)(_ => ScalaOptionParser.scalaParser(entryPoint, (baseDirectory in ThisBuild).value)) { (state, parsedOptions) =>
        (projectRef + "/runMain " + mainClassName + " -usejavacp " + parsedOptions) :: state
      }
  }
}

addCommandAlias("scalap",   "scalap/compile:runMain              scala.tools.scalap.Main -usejavacp")

lazy val intellij = taskKey[Unit]("Update the library classpaths in the IntelliJ project files.")

def moduleDeps(p: Project) = (externalDependencyClasspath in Compile in p).map(a => (p.id, a.map(_.data)))

// aliases to projects to prevent name clashes
def compilerP = compiler
def testP = test

intellij := {
  import xml._
  import xml.transform._

  val s = streams.value

  val modules: List[(String, Seq[File])] = {
    // for the sbt build module, the dependencies are fetched from the project's build using sbt-buildinfo
    val buildModule = ("scala-build", scalabuild.BuildInfo.buildClasspath.split(":").toSeq.map(new File(_)))
    // `sbt projects` lists all modules in the build
    buildModule :: List(
      moduleDeps(compilerP).value,
      // moduleDeps(dist).value,                // No sources, therefore no module in IntelliJ
      moduleDeps(interactive).value,
      moduleDeps(junit).value,
      moduleDeps(library).value,
      // moduleDeps(libraryAll).value,          // No sources
      moduleDeps(manual).value,
      moduleDeps(partestExtras).value,
      moduleDeps(partestJavaAgent).value,
      moduleDeps(reflect).value,
      moduleDeps(repl).value,
      moduleDeps(replJline).value,
      // moduleDeps(replJlineEmbedded).value,   // No sources
      // moduleDeps(root).value,                // No sources
      // moduleDeps(scalaDist).value,           // No sources
      moduleDeps(scaladoc).value,
      moduleDeps(scalap).value,
      moduleDeps(testP).value)
  }

  def moduleDep(name: String, jars: Seq[File]) = {
    val entries = jars.map(f => s"""        <root url="jar://${f.toURI.getRawPath}!/" />""").mkString("\n")
    s"""|    <library name="${name}-deps">
        |      <CLASSES>
        |$entries
        |      </CLASSES>
        |      <JAVADOC />
        |      <SOURCES />
        |    </library>""".stripMargin
  }

  def starrDep(jars: Seq[File]) = {
    val entries = jars.map(f => s"""          <root url="file://${f.toURI.getRawPath}" />""").mkString("\n")
    s"""|    <library name="starr" type="Scala">
        |      <properties>
        |        <option name="languageLevel" value="Scala_2_12" />
        |        <compiler-classpath>
        |$entries
        |        </compiler-classpath>
        |      </properties>
        |      <CLASSES />
        |      <JAVADOC />
        |      <SOURCES />
        |    </library>""".stripMargin
  }

  def replaceLibrary(data: Node, libName: String, libType: Option[String], newContent: String) = {
    object rule extends RewriteRule {
      var transformed = false
      def checkAttrs(attrs: MetaData) = {
        def check(key: String, expected: String) = {
          val a = attrs(key)
          a != null && a.text == expected
        }
        check("name", libName) && libType.forall(tp => check("type", tp))
      }

      override def transform(n: Node): Seq[Node] = n match {
        case e @ Elem(_, "library", attrs, _, _, _*) if checkAttrs(attrs) =>
          transformed = true
          XML.loadString(newContent)
        case other =>
          other
      }
    }
    object trans extends RuleTransformer(rule)
    val r = trans(data)
    if (!rule.transformed) sys.error(s"Replacing library classpath for $libName failed, no existing library found.")
    r
  }

  val ipr = (baseDirectory in ThisBuild).value / "src/intellij/scala.ipr"

  var continue = false
  if (!ipr.exists) {
    scala.Console.print(s"Could not find src/intellij/scala.ipr. Create new project files from src/intellij/*.SAMPLE (y/N)? ")
    if (scala.Console.readLine() == "y") {
      intellijCreateFromSample((baseDirectory in ThisBuild).value)
      continue = true
    }
  } else {
    scala.Console.print("Update library classpaths in the current src/intellij/scala.ipr (y/N)? ")
    continue = scala.Console.readLine() == "y"
  }
  if (continue) {
    s.log.info("Updating library classpaths in src/intellij/scala.ipr.")
    val content = XML.loadFile(ipr)

    val newStarr = replaceLibrary(content, "starr", Some("Scala"), starrDep((scalaInstance in LocalProject("compiler")).value.jars))
    val newModules = modules.foldLeft(newStarr)({
      case (res, (modName, jars)) =>
        if (jars.isEmpty) res // modules without dependencies
        else replaceLibrary(res, s"$modName-deps", None, moduleDep(modName, jars))
    })

    XML.save(ipr.getAbsolutePath, newModules)
  } else {
    s.log.info("Aborting.")
  }
}

lazy val intellijFromSample = taskKey[Unit]("Create fresh IntelliJ project files from src/intellij/*.SAMPLE.")

intellijFromSample := {
  val s = streams.value
  scala.Console.print(s"Create new project files from src/intellij/*.SAMPLE (y/N)? ")
  if (scala.Console.readLine() == "y")
    intellijCreateFromSample((baseDirectory in ThisBuild).value)
  else
    s.log.info("Aborting.")
}

def intellijCreateFromSample(basedir: File): Unit = {
  val files = basedir / "src/intellij" * "*.SAMPLE"
  val copies = files.get.map(f => (f, new File(f.getAbsolutePath.stripSuffix(".SAMPLE"))))
  IO.copy(copies, overwrite = true)
}

lazy val intellijToSample = taskKey[Unit]("Update src/intellij/*.SAMPLE using the current IntelliJ project files.")

intellijToSample := {
  val s = streams.value
  scala.Console.print(s"Update src/intellij/*.SAMPLE using the current IntelliJ project files (y/N)? ")
  if (scala.Console.readLine() == "y") {
    val basedir = (baseDirectory in ThisBuild).value
    val existing = basedir / "src/intellij" * "*.SAMPLE"
    IO.delete(existing.get)
    val current = basedir / "src/intellij" * ("*.iml" || "*.ipr")
    val copies = current.get.map(f => (f, new File(f.getAbsolutePath + ".SAMPLE")))
    IO.copy(copies)
  } else
    s.log.info("Aborting.")
}<|MERGE_RESOLUTION|>--- conflicted
+++ resolved
@@ -4,11 +4,7 @@
  * What you see below is very much work-in-progress. The following features are implemented:
  *   - Compiling all classses for the compiler and library ("compile" in the respective subprojects)
  *   - Running JUnit tests ("test") and partest ("test/it:test")
-<<<<<<< HEAD
- *   - Creating build/quick with all compiled classes and launcher scripts ("˜")
-=======
  *   - Creating build/quick with all compiled classes and launcher scripts ("dist/mkQuick")
->>>>>>> 512bf7a8
  *   - Creating build/pack with all JARs and launcher scripts ("dist/mkPack")
  *   - Building all scaladoc sets ("doc")
  *   - Publishing ("publishDists" and standard sbt tasks like "publish" and "publishLocal")
@@ -684,7 +680,6 @@
     publish := {},
     publishLocal := {},
     commands ++= ScriptCommands.all,
-<<<<<<< HEAD
     // Generate (Product|TupleN|Function|AbstractFunction)*.scala files and scaladoc stubs for all AnyVal sources.
     // They should really go into a managedSources dir instead of overwriting sources checked into git but scaladoc
     // source links (could be fixed by shipping these sources with the scaladoc bundles) and scala-js source maps
@@ -694,16 +689,11 @@
       genprod.main(Array(dir.getPath))
       GenerateAnyVals.run(dir.getAbsoluteFile)
       state
-    }
+    },
+    Quiet.silenceIvyUpdateInfoLogging
   )
   .aggregate(library, reflect, compiler, interactive, repl, replJline, replJlineEmbedded,
     scaladoc, scalap, partestExtras, junit, libraryAll, scalaDist).settings(
-=======
-    Quiet.silenceIvyUpdateInfoLogging
-)
-  .aggregate(library, forkjoin, reflect, compiler, interactive, repl, replJline, replJlineEmbedded,
-    scaladoc, scalap, actors, partestExtras, junit, libraryAll, scalaDist).settings(
->>>>>>> 512bf7a8
     sources in Compile := Seq.empty,
     onLoadMessage := """|*** Welcome to the sbt build definition for Scala! ***
       |This build definition has an EXPERIMENTAL status. If you are not
