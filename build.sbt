/*
 * The new, sbt-based build definition for Scala.
 *
 * What you see below is very much work-in-progress. The following features are implemented:
 *   - Compiling all classses for the compiler and library ("compile" in the respective subprojects)
 *   - Running JUnit tests ("test") and partest ("test/it:test")
 *   - Creating build/quick with all compiled classes and launcher scripts ("˜")
 *   - Creating build/pack with all JARs and launcher scripts ("dist/mkPack")
 *   - Building all scaladoc sets ("doc")
 *   - Publishing ("publishDists" and standard sbt tasks like "publish" and "publishLocal")
 *
 * You'll notice that this build definition is much more complicated than your typical sbt build.
 * The main reason is that we are not benefiting from sbt's conventions when it comes project
 * layout. For that reason we have to configure a lot more explicitly. I've tried explain in
 * comments the less obvious settings.
 *
 * This nicely leads me to explaining goal and non-goals of this build definition. Goals are:
 *
 *   - to be easy to tweak it in case a bug or small inconsistency is found
 *   - to mimic Ant's behavior as closely as possible
 *   - to be super explicit about any departure from standard sbt settings
 *   - to achieve functional parity with Ant build as quickly as possible
 *   - to be readable and not necessarily succinct
 *   - to provide the nicest development experience for people hacking on Scala
 *
 * Non-goals are:
 *
 *   - to have the shortest sbt build definition possible; we'll beat Ant definition
 *     easily and that will thrill us already
 *   - to remove irregularities from our build process right away
 *   - to modularize the Scala compiler or library further
 *
 * It boils down to simple rules:
 *
 *   - project layout is set in stone for now
 *   - if you need to work on convincing sbt to follow non-standard layout then
 *     explain everything you did in comments
 *   - constantly check where Ant build produces class files, artifacts, what kind of other
 *     files generates and port all of that to here
 *
 * Note on bootstrapping:
 *
 *   Let's start with reminder what bootstrapping means in our context. It's an answer
 *   to this question: which version of Scala are using to compile Scala? The fact that
 *   the question sounds circular suggests trickiness. Indeed, bootstrapping Scala
 *   compiler is a tricky process.
 *
 *   Ant build used to have involved system of bootstrapping Scala. It would consist of
 *   three layers: starr, locker and quick. The sbt build for Scala ditches layering
 *   and strives to be as standard sbt project as possible. This means that we are simply
 *   building Scala with latest stable release of Scala.
 *   See this discussion for more details behind this decision:
 *     https://groups.google.com/d/topic/scala-internals/gp5JsM1E0Fo/discussion
 */

import VersionUtil._

val bootstrapScalaVersion = versionProps("starr.version")

def withoutScalaLang(moduleId: ModuleID): ModuleID = moduleId exclude("org.scala-lang", "*")

// exclusion of the scala-library transitive dependency avoids eviction warnings during `update`.
val scalaParserCombinatorsDep = withoutScalaLang("org.scala-lang.modules" %% "scala-parser-combinators" % versionNumber("scala-parser-combinators"))
val scalaSwingDep = withoutScalaLang("org.scala-lang.modules" %% "scala-swing" % versionNumber("scala-swing"))
val scalaXmlDep = withoutScalaLang("org.scala-lang.modules" %% "scala-xml" % versionNumber("scala-xml"))
val partestDep = withoutScalaLang("org.scala-lang.modules" %% "scala-partest" % versionNumber("partest"))
val junitDep = "junit" % "junit" % "4.11"
val junitIntefaceDep = "com.novocode" % "junit-interface" % "0.11" % "test"
val asmDep = "org.scala-lang.modules" % "scala-asm" % versionProps("scala-asm.version")
val jlineDep = "jline" % "jline" % versionProps("jline.version")
val antDep = "org.apache.ant" % "ant" % "1.9.4"
val scalacheckDep = withoutScalaLang("org.scalacheck" %% "scalacheck" % versionNumber("scalacheck") % "it")

/** Publish to ./dists/maven-sbt, similar to the ANT build which publishes to ./dists/maven. This
  * can be used to compare the output of the sbt and ANT builds during the transition period. Any
  * real publishing should be done with sbt's standard `publish` task. */
lazy val publishDists = taskKey[Unit]("Publish to ./dists/maven-sbt.")

lazy val publishSettings : Seq[Setting[_]] = Seq(
  publishDists := {
    val artifacts = (packagedArtifacts in publish).value
    val ver = VersionUtil.versionProperties.value.canonicalVersion
    val log = streams.value.log
    val mappings = artifacts.toSeq.map { case (a, f) =>
      val typeSuffix = a.`type` match {
        case "pom" => "-pom.xml"
        case "jar" => ".jar"
        case "doc" => "-docs.jar"
        case tpe => s"-$tpe.${a.extension}"
      }
      val to = file("dists/maven-sbt") / ver / a.name / (a.name + typeSuffix)
      log.info(s"Publishing $f to $to")
      (f, to)
    }
    IO.copy(mappings)
  },
  credentials ++= {
    val file = Path.userHome / ".credentials"
    if (file.exists) List(Credentials(file))
    else Nil
  },
  // Add a "default" Ivy configuration because sbt expects the Scala distribution to have one:
  ivyConfigurations += Configuration("default", "Default", true, List(Configurations.Runtime), true),
  publishMavenStyle := true
)

// Set the version number: The ANT build uses the file "build.number" to get the base version. Overriding versions or
// suffixes for certain builds is done by directly setting variables from the shell scripts. For example, in
// publish-core this requires computing the commit SHA first and then passing it to ANT. In the sbt build we use
// the two settings `baseVersion` and `baseVersionSuffix` to compute all versions (canonical, Maven, OSGi). See
// VersionUtil.versionPropertiesImpl for details. The standard sbt `version` setting should not be set directly. It
// is the same as the Maven version and derived automatically from `baseVersion` and `baseVersionSuffix`.
globalVersionSettings
baseVersion in Global := "2.12.0"
baseVersionSuffix in Global := "SNAPSHOT"

lazy val commonSettings = clearSourceAndResourceDirectories ++ publishSettings ++ Seq[Setting[_]](
  organization := "org.scala-lang",
  scalaVersion := bootstrapScalaVersion,
  // we don't cross build Scala itself
  crossPaths := false,
  // do not add Scala library jar as a dependency automatically
  autoScalaLibrary := false,
  // we also do not add scala instance automatically because it introduces
  // a circular instance, see: https://github.com/sbt/sbt/issues/1872
  managedScalaInstance := false,
  // this is a way to workaround issue described in https://github.com/sbt/sbt/issues/1872
  // check it out for more details
  scalaInstance := ScalaInstance(scalaVersion.value, appConfiguration.value.provider.scalaProvider.launcher getScala scalaVersion.value),
  // we always assume that Java classes are standalone and do not have any dependency
  // on Scala classes
  compileOrder := CompileOrder.JavaThenScala,
  javacOptions in Compile ++= Seq("-g", "-source", "1.8", "-target", "1.8"),
  // we don't want any unmanaged jars; as a reminder: unmanaged jar is a jar stored
  // directly on the file system and it's not resolved through Ivy
  // Ant's build stored unmanaged jars in `lib/` directory
  unmanagedJars in Compile := Seq.empty,
  sourceDirectory in Compile := baseDirectory.value,
  unmanagedSourceDirectories in Compile := List(baseDirectory.value),
  unmanagedResourceDirectories in Compile += (baseDirectory in ThisBuild).value / "src" / thisProject.value.id,
  scalaSource in Compile := (sourceDirectory in Compile).value,
  javaSource in Compile := (sourceDirectory in Compile).value,
  // resources are stored along source files in our current layout
  resourceDirectory in Compile := (sourceDirectory in Compile).value,
  // each subproject has to ask specifically for files they want to include
  includeFilter in unmanagedResources in Compile := NothingFilter,
  target := (baseDirectory in ThisBuild).value / "target" / thisProject.value.id,
  classDirectory in Compile := buildDirectory.value / "quick/classes" / thisProject.value.id,
  target in Compile in doc := buildDirectory.value / "scaladoc" / thisProject.value.id,
  // given that classDirectory and doc target are overriden to be _outside_ of target directory, we have
  // to make sure they are being cleaned properly
  cleanFiles += (classDirectory in Compile).value,
  cleanFiles += (target in Compile in doc).value,
  fork in run := true,
  scalacOptions in Compile in doc ++= Seq(
    "-doc-footer", "epfl",
    "-diagrams",
    "-implicits",
    "-groups",
    "-doc-version", versionProperties.value.canonicalVersion,
    "-doc-title", description.value,
    "-sourcepath", (baseDirectory in ThisBuild).value.toString,
    "-doc-source-url", s"https://github.com/scala/scala/tree/${versionProperties.value.githubTree}€{FILE_PATH}.scala#L1"
  ),
  homepage := Some(url("http://www.scala-lang.org")),
  startYear := Some(2002),
  licenses += ("BSD 3-Clause", url("http://www.scala-lang.org/license.html")),
  apiURL := Some(url("http://www.scala-lang.org/api/" + versionProperties.value.mavenVersion + "/")),
  pomIncludeRepository := { _ => false },
  pomExtra := {
    val base =
      <scm>
        <connection>scm:git:git://github.com/scala/scala.git</connection>
        <url>https://github.com/scala/scala.git</url>
      </scm>
        <issueManagement>
          <system>JIRA</system>
          <url>https://issues.scala-lang.org/</url>
        </issueManagement>
        <developers>
          <developer>
            <id>lamp</id>
            <name>EPFL LAMP</name>
          </developer>
          <developer>
            <id>Lightbend</id>
            <name>Lightbend, Inc.</name>
          </developer>
        </developers>
    apiURL.value match {
      case Some(url) => base ++
        <properties>
          <info.apiURL>{url.toString}</info.apiURL>
        </properties>
      case None => base
    }
  },
  // Remove auto-generated manifest attributes
  packageOptions in Compile in packageBin := Seq.empty,
  packageOptions in Compile in packageSrc := Seq.empty,

  // Lets us CTRL-C partest without exiting SBT entirely
  cancelable in Global := true,
  // When we fork subprocesses, use the base directory as the working directory.
  // This enables `sbt> partest test/files/run/t1.scala` or `sbt> scalac sandbox/test.scala`
  baseDirectory in Compile := (baseDirectory in ThisBuild).value,
  baseDirectory in Test := (baseDirectory in ThisBuild).value,

  // Don't log process output (e.g. of forked `compiler/runMain ...Main`), just pass it
  // directly to stdout
  outputStrategy in run := Some(StdoutOutput)
)

/** Extra post-processing for the published POM files. These are needed to create POMs that
  * are equivalent to the ones from the ANT build. In the long term this should be removed and
  * POMs, scaladocs, OSGi manifests, etc. should all use the same metadata. */
def fixPom(extra: (String, scala.xml.Node)*): Setting[_] = {
  /** Find elements in an XML document by a simple XPath and replace them */
  def fixXML(n: scala.xml.Node, repl: Map[String, scala.xml.Node]): scala.xml.Node = {
    def f(n: scala.xml.Node, p: String): scala.xml.Node = n match {
      case e: scala.xml.Elem =>
        val pp = p + "/" + e.label
        repl.get(pp) match {
          case Some(xml) => xml
          case None => e.copy(child = e.child.map(ch => f(ch, pp)))
        }
      case n => n
    }
    f(n, "")
  }
  pomPostProcess := { n => fixXML(pomPostProcess.value.apply(n), Map(
    "/project/organization" ->
      <organization>
        <name>LAMP/EPFL</name>
        <url>http://lamp.epfl.ch/</url>
      </organization>,
    "/project/url" -> <url>http://www.scala-lang.org/</url>
  ) ++ extra) }
}

/** Remove unwanted dependencies from the POM and ivy.xml. */
def removePomDependencies(deps: (String, String)*): Seq[Setting[_]] = Seq(
  pomPostProcess := { n =>
    val n2 = pomPostProcess.value.apply(n)
    import scala.xml._
    import scala.xml.transform._
    (new RuleTransformer(new RewriteRule {
      override def transform(node: Node) = node match {
        case e: Elem if e.label == "dependency" &&
            deps.exists { case (g, a) =>
              e.child.contains(<groupId>{g}</groupId>) &&
                (e.child.contains(<artifactId>{a}</artifactId>) || e.child.contains(<artifactId>{a + "_" + scalaBinaryVersion.value}</artifactId>))
            } => Seq.empty
        case n => Seq(n)
      }
    })).transform(Seq(n2)).head
  },
  deliverLocal := {
    import scala.xml._
    import scala.xml.transform._
    val f = deliverLocal.value
    val e = (new RuleTransformer(new RewriteRule {
      override def transform(node: Node) = node match {
        case e: Elem if e.label == "dependency" && {
          val org = e.attribute("org").getOrElse("").toString
          val name = e.attribute("name").getOrElse("").toString
          deps.exists { case (g, a) =>
             org == g && (name == a || name == (a + "_" + scalaBinaryVersion.value))
          }
        } => Seq.empty
        case n => Seq(n)
      }
    })).transform(Seq(XML.loadFile(f))).head
    XML.save(f.getAbsolutePath, e, xmlDecl = true)
    f
  }
)

val disableDocs = Seq[Setting[_]](
  sources in (Compile, doc) := Seq.empty,
  publishArtifact in (Compile, packageDoc) := false
)

val disablePublishing = Seq[Setting[_]](
  publishArtifact := false,
  // The above is enough for Maven repos but it doesn't prevent publishing of ivy.xml files
  publish := {},
  publishLocal := {}
)

lazy val setJarLocation: Setting[_] =
  artifactPath in packageBin in Compile := {
    // two lines below are copied over from sbt's sources:
    // https://github.com/sbt/sbt/blob/0.13/main/src/main/scala/sbt/Defaults.scala#L628
    //val resolvedScalaVersion = ScalaVersion((scalaVersion in artifactName).value, (scalaBinaryVersion in artifactName).value)
    //val resolvedArtifactName = artifactName.value(resolvedScalaVersion, projectID.value, artifact.value)
    // if you would like to get a jar with version number embedded in it (as normally sbt does)
    // uncomment the other definition of the `resolvedArtifactName`
    val resolvedArtifact = artifact.value
    val resolvedArtifactName = s"${resolvedArtifact.name}.${resolvedArtifact.extension}"
    buildDirectory.value / "pack/lib" / resolvedArtifactName
  }
lazy val scalaSubprojectSettings: Seq[Setting[_]] = commonSettings :+ setJarLocation

def filterDocSources(ff: FileFilter): Seq[Setting[_]] = Seq(
  sources in (Compile, doc) ~= (_.filter(ff.accept _)),
  // Excluded sources may still be referenced by the included sources, so we add the compiler
  // output to the scaladoc classpath to resolve them. For the `library` project this is
  // always required because otherwise the compiler cannot even initialize Definitions without
  // binaries of the library on the classpath. Specifically, we get this error:
  // (library/compile:doc) scala.reflect.internal.FatalError: package class scala does not have a member Int
  // Ant build does the same thing always: it puts binaries for documented classes on the classpath
  // sbt never does this by default (which seems like a good default)
  dependencyClasspath in (Compile, doc) += (classDirectory in Compile).value,
  doc in Compile <<= doc in Compile dependsOn (compile in Compile)
)

def regexFileFilter(s: String): FileFilter = new FileFilter {
  val pat = s.r.pattern
  def accept(f: File) = pat.matcher(f.getAbsolutePath.replace('\\', '/')).matches()
}

lazy val library = configureAsSubproject(project)
  .settings(generatePropertiesFileSettings: _*)
  .settings(Osgi.settings: _*)
  .settings(
    name := "scala-library",
    description := "Scala Standard Library",
    compileOrder := CompileOrder.Mixed, // needed for JFunction classes in scala.runtime.java8
    scalacOptions in Compile ++= Seq[String]("-sourcepath", (scalaSource in Compile).value.toString),
    scalacOptions in Compile in doc ++= {
      val libraryAuxDir = (baseDirectory in ThisBuild).value / "src/library-aux"
      Seq(
        "-doc-no-compile", libraryAuxDir.toString,
        "-skip-packages", "scala.concurrent.impl",
        "-doc-root-content", (sourceDirectory in Compile).value + "/rootdoc.txt"
      )
    },
    includeFilter in unmanagedResources in Compile := "*.tmpl" | "*.xml" | "*.js" | "*.css" | "rootdoc.txt",
    // Include *.txt files in source JAR:
    mappings in Compile in packageSrc ++= {
      val base = (unmanagedResourceDirectories in Compile).value
      base ** "*.txt" pair relativeTo(base)
    },
    Osgi.headers += "Import-Package" -> "sun.misc;resolution:=optional, *",
    fixPom(
      "/project/name" -> <name>Scala Library</name>,
      "/project/description" -> <description>Standard library for the Scala Programming Language</description>,
      "/project/packaging" -> <packaging>jar</packaging>
    )
  )
  // Remove the dependency on "forkjoin" from the POM because it is included in the JAR:
  .settings(removePomDependencies(("org.scala-lang", "forkjoin")): _*)
  .settings(filterDocSources("*.scala" -- (regexFileFilter(".*/runtime/.*\\$\\.scala") ||
                                           regexFileFilter(".*/runtime/ScalaRunTime\\.scala") ||
                                           regexFileFilter(".*/runtime/StringAdd\\.scala"))): _*)

lazy val reflect = configureAsSubproject(project)
  .settings(generatePropertiesFileSettings: _*)
  .settings(Osgi.settings: _*)
  .settings(
    name := "scala-reflect",
    description := "Scala Reflection Library",
    Osgi.bundleName := "Scala Reflect",
    scalacOptions in Compile in doc ++= Seq(
      "-skip-packages", "scala.reflect.macros.internal:scala.reflect.internal:scala.reflect.io"
    ),
    Osgi.headers +=
      "Import-Package" -> ("scala.*;version=\"${range;[==,=+);${ver}}\","+
                           "scala.tools.nsc;resolution:=optional;version=\"${range;[==,=+);${ver}}\","+
                           "*"),
    fixPom(
      "/project/name" -> <name>Scala Compiler</name>,
      "/project/description" -> <description>Compiler for the Scala Programming Language</description>,
      "/project/packaging" -> <packaging>jar</packaging>
    )
  )
  .dependsOn(library)

lazy val compiler = configureAsSubproject(project)
  .settings(generatePropertiesFileSettings: _*)
  .settings(Osgi.settings: _*)
  .settings(
    name := "scala-compiler",
    description := "Scala Compiler",
    libraryDependencies ++= Seq(antDep, asmDep),
    // These are only needed for the POM:
    libraryDependencies ++= Seq(scalaXmlDep, scalaParserCombinatorsDep, jlineDep % "optional"),
    // this a way to make sure that classes from interactive and scaladoc projects
    // end up in compiler jar (that's what Ant build does)
    // we need to use LocalProject references (with strings) to deal with mutual recursion
    products in Compile in packageBin :=
      (products in Compile in packageBin).value ++
        Seq((dependencyClasspath in Compile).value.find(_.get(moduleID.key) == Some(asmDep)).get.data) ++
        (products in Compile in packageBin in LocalProject("interactive")).value ++
        (products in Compile in packageBin in LocalProject("scaladoc")).value ++
        (products in Compile in packageBin in LocalProject("repl")).value ++
        (products in Compile in packageBin in LocalProject("repl-jline")).value ++
        (products in Compile in packageBin in LocalProject("repl-jline-embedded")).value,
    includeFilter in unmanagedResources in Compile :=
      "*.tmpl" | "*.xml" | "*.js" | "*.css" | "*.html" | "*.properties" | "*.swf" |
      "*.png" | "*.gif" | "*.gif" | "*.txt",
    // Also include the selected unmanaged resources and source files from the additional projects in the source JAR:
    mappings in Compile in packageSrc ++= {
      val base = (unmanagedResourceDirectories in Compile).value ++
        (unmanagedResourceDirectories in Compile in LocalProject("interactive")).value ++
        (unmanagedResourceDirectories in Compile in LocalProject("scaladoc")).value ++
        (unmanagedResourceDirectories in Compile in LocalProject("repl")).value
      base ** ((includeFilter in unmanagedResources in Compile).value || "*.scala" || "*.psd" || "*.ai" || "*.java") pair relativeTo(base)
    },
    scalacOptions in Compile in doc ++= Seq(
      "-doc-root-content", (sourceDirectory in Compile).value + "/rootdoc.txt"
    ),
    Osgi.headers +=
      "Import-Package" -> ("jline.*;resolution:=optional," +
                           "org.apache.tools.ant.*;resolution:=optional," +
                           "scala.util.parsing.*;version=\"${range;[====,====];"+versionNumber("scala-parser-combinators")+"}\";resolution:=optional," +
                           "scala.xml.*;version=\"${range;[====,====];"+versionNumber("scala-xml")+"}\";resolution:=optional," +
                           "scala.*;version=\"${range;[==,=+);${ver}}\"," +
                           "*"),
    // Generate the ScriptEngineFactory service definition. The ant build does this when building
    // the JAR but sbt has no support for it and it is easier to do as a resource generator:
    generateServiceProviderResources("javax.script.ScriptEngineFactory" -> "scala.tools.nsc.interpreter.IMain$Factory"),
    managedResourceDirectories in Compile := Seq((resourceManaged in Compile).value),
    fixPom(
      "/project/name" -> <name>Scala Compiler</name>,
      "/project/description" -> <description>Compiler for the Scala Programming Language</description>,
      "/project/packaging" -> <packaging>jar</packaging>
    ),
    apiURL := None
  )
  .settings(removePomDependencies(
    ("org.apache.ant", "ant"),
    ("org.scala-lang.modules", "scala-asm")
  ): _*)
  .dependsOn(library, reflect)

lazy val interactive = configureAsSubproject(project)
  .settings(disableDocs: _*)
  .settings(disablePublishing: _*)
  .settings(
    name := "scala-compiler-interactive",
    description := "Scala Interactive Compiler"
  )
  .dependsOn(compiler)

lazy val repl = configureAsSubproject(project)
  .settings(disableDocs: _*)
  .settings(disablePublishing: _*)
  .settings(
    connectInput in run := true,
    run <<= (run in Compile).partialInput(" -usejavacp") // Automatically add this so that `repl/run` works without additional arguments.
  )
  .dependsOn(compiler, interactive)

lazy val replJline = configureAsSubproject(Project("repl-jline", file(".") / "src" / "repl-jline"))
  .settings(disableDocs: _*)
  .settings(disablePublishing: _*)
  .settings(
    libraryDependencies += jlineDep,
    name := "scala-repl-jline"
  )
  .dependsOn(repl)

lazy val replJlineEmbedded = Project("repl-jline-embedded", file(".") / "target" / "repl-jline-embedded-src-dummy")
  .settings(scalaSubprojectSettings: _*)
  .settings(disablePublishing: _*)
  .settings(
    name := "scala-repl-jline-embedded",
    // There is nothing to compile for this project. Instead we use the compile task to create
    // shaded versions of repl-jline and jline.jar. dist/mkBin puts all of quick/repl,
    // quick/repl-jline and quick/repl-jline-shaded on the classpath for quick/bin scripts.
    // This is different from the ant build where all parts are combined into quick/repl, but
    // it is cleaner because it avoids circular dependencies.
    compile in Compile <<= (compile in Compile).dependsOn(Def.task {
      import java.util.jar._
      import collection.JavaConverters._
      val inputs: Iterator[JarJar.Entry] = {
        val repljlineClasses = (products in Compile in replJline).value.flatMap(base => Path.allSubpaths(base).map(x => (base, x._1)))
        val jlineJAR = (dependencyClasspath in Compile).value.find(_.get(moduleID.key) == Some(jlineDep)).get.data
        val jarFile = new JarFile(jlineJAR)
        val jarEntries = jarFile.entries.asScala.filterNot(_.isDirectory).map(entry => JarJar.JarEntryInput(jarFile, entry))
        def compiledClasses = repljlineClasses.iterator.map { case (base, file) => JarJar.FileInput(base, file) }
        (jarEntries ++ compiledClasses).filter(x =>
          x.name.endsWith(".class") || x.name.endsWith(".properties") || x.name.startsWith("META-INF/native") || x.name.startsWith("META-INF/maven")
        )
      }
      import JarJar.JarJarConfig._
      val config: Seq[JarJar.JarJarConfig] = Seq(
        Rule("org.fusesource.**", "scala.tools.fusesource_embedded.@1"),
        Rule("jline.**", "scala.tools.jline_embedded.@1"),
        Rule("scala.tools.nsc.interpreter.jline.**", "scala.tools.nsc.interpreter.jline_embedded.@1"),
        Keep("scala.tools.**")
      )
      val outdir = (classDirectory in Compile).value
      JarJar(inputs, outdir, config)
    }),
    connectInput in run := true
  )
  .dependsOn(replJline)

lazy val scaladoc = configureAsSubproject(project)
  .settings(disableDocs: _*)
  .settings(disablePublishing: _*)
  .settings(
    name := "scala-compiler-doc",
    description := "Scala Documentation Generator",
    libraryDependencies ++= Seq(scalaXmlDep, scalaParserCombinatorsDep, partestDep),
    includeFilter in unmanagedResources in Compile := "*.html" | "*.css" | "*.gif" | "*.png" | "*.js" | "*.txt"
  )
  .dependsOn(compiler)

lazy val scalap = configureAsSubproject(project)
  .settings(
    description := "Scala Bytecode Parser",
    // Include decoder.properties
    includeFilter in unmanagedResources in Compile := "*.properties",
    fixPom(
      "/project/name" -> <name>Scalap</name>,
      "/project/description" -> <description>bytecode analysis tool</description>,
      "/project/properties" -> scala.xml.Text("")
    )
  )
  .dependsOn(compiler)

lazy val partestExtras = configureAsSubproject(Project("partest-extras", file(".") / "src" / "partest-extras"))
  .dependsOn(replJlineEmbedded)
  .settings(clearSourceAndResourceDirectories: _*)
  .settings(disableDocs: _*)
  .settings(disablePublishing: _*)
  .settings(
    name := "scala-partest-extras",
    description := "Scala Compiler Testing Tool (compiler-specific extras)",
    libraryDependencies += partestDep,
    unmanagedSourceDirectories in Compile := List(baseDirectory.value)
  )

lazy val junit = project.in(file("test") / "junit")
  .dependsOn(library, reflect, compiler, partestExtras, scaladoc)
  .settings(clearSourceAndResourceDirectories: _*)
  .settings(commonSettings: _*)
  .settings(disableDocs: _*)
  .settings(disablePublishing: _*)
  .settings(
    fork in Test := true,
    libraryDependencies ++= Seq(junitDep, junitIntefaceDep),
    testOptions += Tests.Argument(TestFrameworks.JUnit, "-a", "-v"),
    unmanagedSourceDirectories in Test := List(baseDirectory.value)
  )

lazy val partestJavaAgent = Project("partest-javaagent", file(".") / "src" / "partest-javaagent")
  .settings(commonSettings: _*)
  .settings(generatePropertiesFileSettings: _*)
  .settings(disableDocs: _*)
  .settings(
    libraryDependencies += asmDep,
    publishLocal := {},
    publish := {},
    // Setting name to "scala-partest-javaagent" so that the jar file gets that name, which the Runner relies on
    name := "scala-partest-javaagent",
    description := "Scala Compiler Testing Tool (compiler-specific java agent)",
    // writing jar file to $buildDirectory/pack/lib because that's where it's expected to be found
    setJarLocation,
    // add required manifest entry - previously included from file
    packageOptions in (Compile, packageBin) +=
      Package.ManifestAttributes( "Premain-Class" -> "scala.tools.partest.javaagent.ProfilingAgent" ),
    // we need to build this to a JAR
    exportJars := true
  )

lazy val test = project
  .dependsOn(compiler, interactive, replJlineEmbedded, scalap, partestExtras, partestJavaAgent, scaladoc)
  .configs(IntegrationTest)
  .settings(commonSettings: _*)
  .settings(disableDocs: _*)
  .settings(disablePublishing: _*)
  .settings(Defaults.itSettings: _*)
  .settings(
    libraryDependencies ++= Seq(asmDep, partestDep, scalaXmlDep, scalacheckDep),
    unmanagedBase in IntegrationTest := baseDirectory.value / "files" / "lib",
    unmanagedJars in IntegrationTest <+= (unmanagedBase) (j => Attributed.blank(j)) map(identity),
    // no main sources
    sources in Compile := Seq.empty,
    // test sources are compiled in partest run, not here
    sources in IntegrationTest := Seq.empty,
    fork in IntegrationTest := true,
    javaOptions in IntegrationTest += "-Xmx1G",
    testFrameworks += new TestFramework("scala.tools.partest.sbt.Framework"),
    testOptions in IntegrationTest += Tests.Setup( () => root.base.getAbsolutePath + "/pull-binary-libs.sh" ! ),
    testOptions in IntegrationTest += Tests.Argument("-Dpartest.java_opts=-Xmx1024M -Xms64M -XX:MaxPermSize=128M"),
    definedTests in IntegrationTest += (
      new sbt.TestDefinition(
        "partest",
        // marker fingerprint since there are no test classes
        // to be discovered by sbt:
        new sbt.testing.AnnotatedFingerprint {
          def isModule = true
          def annotationName = "partest"
        }, true, Array())
     )
  )

lazy val manual = configureAsSubproject(project)
  .settings(disableDocs: _*)
  .settings(disablePublishing: _*)
  .settings(
    libraryDependencies ++= Seq(scalaXmlDep, antDep),
    classDirectory in Compile := (target in Compile).value / "classes"
  )
  .dependsOn(library)

lazy val libraryAll = Project("library-all", file(".") / "target" / "library-all-src-dummy")
  .settings(commonSettings: _*)
  .settings(disableDocs: _*)
  .settings(
    name := "scala-library-all",
    publishArtifact in (Compile, packageBin) := false,
    publishArtifact in (Compile, packageSrc) := false,
    libraryDependencies ++= Seq(scalaXmlDep, scalaParserCombinatorsDep, scalaSwingDep),
    apiURL := None,
    fixPom(
      "/project/name" -> <name>Scala Library Powerpack</name>,
      "/project/description" -> <description>The Scala Standard Library and Official Modules</description>
    )
  )
  .dependsOn(library, reflect)

lazy val scalaDist = Project("scala-dist", file(".") / "target" / "scala-dist-dist-src-dummy")
  .settings(commonSettings: _*)
  .settings(disableDocs: _*)
  .settings(
    mappings in Compile in packageBin ++= {
      val binBaseDir = buildDirectory.value / "pack"
      val binMappings = (mkBin in dist).value.pair(relativeTo(binBaseDir), errorIfNone = false)
      // With the way the resource files are spread out over the project sources we can't just add
      // an unmanagedResourceDirectory, so we generate the mappings manually:
      val docBaseDir = (baseDirectory in ThisBuild).value
      val docMappings = (docBaseDir / "doc").*** pair relativeTo(docBaseDir)
      val resBaseDir = (baseDirectory in ThisBuild).value / "src/manual/scala/tools/docutil/resources"
      val resMappings = resBaseDir ** ("*.html" | "*.css" | "*.gif" | "*.png") pair (p => relativeTo(resBaseDir)(p).map("doc/tools/" + _))
      docMappings ++ resMappings ++ binMappings
    },
    resourceGenerators in Compile += Def.task {
      val command = "fsc, scala, scalac, scaladoc, scalap"
      val htmlOut = (resourceManaged in Compile).value / "doc/tools"
      val manOut = (resourceManaged in Compile).value / "genman"
      val fixedManOut = (resourceManaged in Compile).value / "man"
      IO.createDirectory(htmlOut)
      IO.createDirectory(manOut / "man1")
      toError(runner.value.run("scala.tools.docutil.ManMaker",
        (fullClasspath in Compile in manual).value.files,
        Seq(command, htmlOut.getAbsolutePath, manOut.getAbsolutePath),
        streams.value.log))
      (manOut ** "*.1" pair rebase(manOut, fixedManOut)).foreach { case (in, out) =>
        // Generated manpages should always use LF only. There doesn't seem to be a good reason
        // for generating them with the platform EOL first and then converting them but that's
        // what the ant build does.
        IO.write(out, IO.readBytes(in).filterNot(_ == '\r'))
      }
      (htmlOut ** "*.html").get ++ (fixedManOut ** "*.1").get
    }.taskValue,
    managedResourceDirectories in Compile := Seq((resourceManaged in Compile).value),
    libraryDependencies += jlineDep,
    apiURL := None,
    fixPom(
      "/project/name" -> <name>Scala Distribution Artifacts</name>,
      "/project/description" -> <description>The Artifacts Distributed with Scala</description>,
      "/project/packaging" -> <packaging>jar</packaging>
    ),
    publishArtifact in (Compile, packageSrc) := false
  )
  .dependsOn(libraryAll, compiler, scalap)

lazy val root = (project in file("."))
  .settings(disableDocs: _*)
  .settings(disablePublishing: _*)
  .settings(generateBuildCharacterFileSettings: _*)
  .settings(
    publish := {},
    publishLocal := {},
    commands ++= ScriptCommands.all,
    // Generate (Product|TupleN|Function|AbstractFunction)*.scala files and scaladoc stubs for all AnyVal sources.
    // They should really go into a managedSources dir instead of overwriting sources checked into git but scaladoc
    // source links (could be fixed by shipping these sources with the scaladoc bundles) and scala-js source maps
    // rely on them being on github.
    commands += Command.command("generateSources") { state =>
      val dir = (((baseDirectory in ThisBuild).value) / "src" / "library" / "scala")
      genprod.main(Array(dir.getPath))
      GenerateAnyVals.run(dir.getAbsoluteFile)
      state
    }
  )
  .aggregate(library, reflect, compiler, interactive, repl, replJline, replJlineEmbedded,
    scaladoc, scalap, partestExtras, junit, libraryAll, scalaDist).settings(
    sources in Compile := Seq.empty,
    onLoadMessage := """|*** Welcome to the sbt build definition for Scala! ***
      |This build definition has an EXPERIMENTAL status. If you are not
      |interested in testing or working on the build itself, please use
      |the Ant build definition for now. Check README.md for more information.""".stripMargin
  )

// The following subprojects' binaries are required for building "pack":
lazy val distDependencies = Seq(replJline, replJlineEmbedded, compiler, library, partestExtras, partestJavaAgent, reflect, scalap, scaladoc)

lazy val dist = (project in file("dist"))
  .settings(commonSettings)
  .settings(
    libraryDependencies ++= Seq(scalaSwingDep, jlineDep),
    mkBin := mkBinImpl.value,
    mkQuick <<= Def.task {
      val cp = (fullClasspath in IntegrationTest in LocalProject("test")).value
      val propsFile = (buildDirectory in ThisBuild).value / "quick" / "partest.properties"
      val props = new java.util.Properties()
      props.setProperty("partest.classpath", cp.map(_.data.getAbsolutePath).mkString(sys.props("path.separator")))
      IO.write(props, null, propsFile)
    } dependsOn ((distDependencies.map(products in Runtime in _) :+ mkBin): _*),
    mkPack <<= Def.task {} dependsOn (packagedArtifact in (Compile, packageBin), mkBin),
    target := (baseDirectory in ThisBuild).value / "target" / thisProject.value.id,
    packageBin in Compile := {
      val extraDeps = Set(scalaSwingDep, scalaParserCombinatorsDep, scalaXmlDep)
      val targetDir = (buildDirectory in ThisBuild).value / "pack" / "lib"
      def uniqueModule(m: ModuleID) = (m.organization, m.name.replaceFirst("_.*", ""))
      val extraModules = extraDeps.map(uniqueModule)
      val extraJars = (externalDependencyClasspath in Compile).value.map(a => (a.get(moduleID.key), a.data)).collect {
        case (Some(m), f) if extraModules contains uniqueModule(m) => f
      }
      val jlineJAR = (dependencyClasspath in Compile).value.find(_.get(moduleID.key) == Some(jlineDep)).get.data
      val mappings = extraJars.map(f => (f, targetDir / f.getName)) :+ (jlineJAR, targetDir / "jline.jar")
      IO.copy(mappings, overwrite = true)
      targetDir
    },
    cleanFiles += (buildDirectory in ThisBuild).value / "quick",
    cleanFiles += (buildDirectory in ThisBuild).value / "pack",
    packagedArtifact in (Compile, packageBin) <<= (packagedArtifact in (Compile, packageBin)).dependsOn(distDependencies.map(packagedArtifact in (Compile, packageBin) in _): _*)
  )
  .dependsOn(distDependencies.map(p => p: ClasspathDep[ProjectReference]): _*)

/**
 * Configures passed project as a subproject (e.g. compiler or repl)
 * with common settings attached to it.
 *
 * Typical usage is:
 *
 *   lazy val mySubproject = configureAsSubproject(project)
 *
 * We pass `project` as an argument which is in fact a macro call. This macro determines
 * project.id based on the name of the lazy val on the left-hand side.
 */
def configureAsSubproject(project: Project): Project = {
  val base = file(".") / "src" / project.id
  (project in base)
    .settings(scalaSubprojectSettings: _*)
    .settings(generatePropertiesFileSettings: _*)
}

<<<<<<< HEAD
=======
/**
 * Configuration for subprojects that are forks of some Java projects
 * we depend on. At the moment there's just forkjoin.
 *
 * We do not publish artifacts for those projects but we package their
 * binaries in a jar of other project (compiler or library).
 *
 * For that reason we disable docs generation, packaging and publishing.
 */
def configureAsForkOfJavaProject(project: Project): Project = {
  val base = file(".") / "src" / project.id
  (project in base)
    .settings(commonSettings: _*)
    .settings(disableDocs: _*)
    .settings(disablePublishing: _*)
    .settings(
      sourceDirectory in Compile := baseDirectory.value,
      javaSource in Compile := (sourceDirectory in Compile).value,
      sources in Compile in doc := Seq.empty,
      classDirectory in Compile := buildDirectory.value / "libs/classes" / thisProject.value.id
    )
}

>>>>>>> d06ce96a
lazy val buildDirectory = settingKey[File]("The directory where all build products go. By default ./build")
lazy val mkBin = taskKey[Seq[File]]("Generate shell script (bash or Windows batch).")
lazy val mkQuick = taskKey[Unit]("Generate a full build, including scripts, in build/quick")
lazy val mkPack = taskKey[Unit]("Generate a full build, including scripts, in build/pack")

// Defining these settings is somewhat redundant as we also redefine settings that depend on them.
// However, IntelliJ's project import works better when these are set correctly.
def clearSourceAndResourceDirectories = Seq(Compile, Test).flatMap(config => inConfig(config)(Seq(
  unmanagedSourceDirectories := Nil,
  managedSourceDirectories := Nil,
  unmanagedResourceDirectories := Nil,
  managedResourceDirectories := Nil
)))

lazy val mkBinImpl: Def.Initialize[Task[Seq[File]]] = Def.task {
  import java.io.IOException
  def mkScalaTool(mainCls: String, classpath: Seq[Attributed[File]]): ScalaTool =
    ScalaTool(mainClass  = mainCls,
      classpath  = classpath.toList.map(_.data.getAbsolutePath),
      properties = Map.empty,
      javaOpts   = "-Xmx256M -Xms32M",
      toolFlags  = "")
  val rootDir = (classDirectory in Compile in compiler).value
  val quickOutDir = buildDirectory.value / "quick/bin"
  val packOutDir = buildDirectory.value / "pack/bin"
  def writeScripts(scalaTool: ScalaTool, file: String, outDir: File): Seq[File] = {
    val res = Seq(
      scalaTool.writeScript(file, "unix", rootDir, outDir),
      scalaTool.writeScript(file, "windows", rootDir, outDir)
    )
    res.foreach { f =>
      if(!f.getAbsoluteFile.setExecutable(true, /* ownerOnly: */ false))
        throw new IOException("setExecutable failed")
      if(!f.getAbsoluteFile.setReadable(true, /* ownerOnly: */ false))
        throw new IOException("setReadable failed")
    }
    res
  }

  def mkBin(file: String, mainCls: String, classpath: Seq[Attributed[File]]): Seq[File] =
    writeScripts(mkScalaTool(mainCls, classpath), file, quickOutDir) ++
    writeScripts(mkScalaTool(mainCls, Nil      ), file, packOutDir)

  streams.value.log.info(s"Creating scripts in $quickOutDir and $packOutDir")

  mkBin("scala"    , "scala.tools.nsc.MainGenericRunner", (fullClasspath in Compile in replJlineEmbedded).value) ++
  mkBin("scalac"   , "scala.tools.nsc.Main",              (fullClasspath in Compile in compiler).value) ++
  mkBin("fsc"      , "scala.tools.nsc.CompileClient",     (fullClasspath in Compile in compiler).value) ++
  mkBin("scaladoc" , "scala.tools.nsc.ScalaDoc",          (fullClasspath in Compile in scaladoc).value) ++
  mkBin("scalap"   , "scala.tools.scalap.Main",           (fullClasspath in Compile in scalap).value)
}

/** Generate service provider definition files under META-INF/services */
def generateServiceProviderResources(services: (String, String)*): Setting[_] =
  resourceGenerators in Compile += Def.task {
    services.map { case (k, v) =>
      val f = (resourceManaged in Compile).value / "META-INF/services" / k
      IO.write(f, v + "\n")
      f
    }
  }.taskValue

buildDirectory in ThisBuild := (baseDirectory in ThisBuild).value / "build"

// Add tab completion to partest
commands += Command("partest")(_ => PartestUtil.partestParser((baseDirectory in ThisBuild).value, (baseDirectory in ThisBuild).value / "test")) { (state, parsed) =>
  ("test/it:testOnly -- " + parsed) :: state
}

// Add tab completion to scalac et al.
commands ++= {
  val commands =
  List(("scalac",   "compiler", "scala.tools.nsc.Main"),
       ("scala",    "repl-jline-embedded", "scala.tools.nsc.MainGenericRunner"),
       ("scaladoc", "scaladoc", "scala.tools.nsc.ScalaDoc"))

  commands.map {
    case (entryPoint, projectRef, mainClassName) =>
      Command(entryPoint)(_ => ScalaOptionParser.scalaParser(entryPoint, (baseDirectory in ThisBuild).value)) { (state, parsedOptions) =>
        (projectRef + "/runMain " + mainClassName + " -usejavacp " + parsedOptions) :: state
      }
  }
}

addCommandAlias("scalap",   "scalap/compile:runMain              scala.tools.scalap.Main -usejavacp")

lazy val intellij = taskKey[Unit]("Update the library classpaths in the IntelliJ project files.")

def moduleDeps(p: Project) = (externalDependencyClasspath in Compile in p).map(a => (p.id, a.map(_.data)))

// aliases to projects to prevent name clashes
def compilerP = compiler
def testP = test

intellij := {
  import xml._
  import xml.transform._

  val s = streams.value

  val modules: List[(String, Seq[File])] = {
    // for the sbt build module, the dependencies are fetched from the project's build using sbt-buildinfo
    val buildModule = ("scala-build", scalabuild.BuildInfo.buildClasspath.split(":").toSeq.map(new File(_)))
    // `sbt projects` lists all modules in the build
    buildModule :: List(
      moduleDeps(compilerP).value,
      // moduleDeps(dist).value,                // No sources, therefore no module in IntelliJ
      moduleDeps(interactive).value,
      moduleDeps(junit).value,
      moduleDeps(library).value,
      // moduleDeps(libraryAll).value,          // No sources
      moduleDeps(manual).value,
      moduleDeps(partestExtras).value,
      moduleDeps(partestJavaAgent).value,
      moduleDeps(reflect).value,
      moduleDeps(repl).value,
      moduleDeps(replJline).value,
      // moduleDeps(replJlineEmbedded).value,   // No sources
      // moduleDeps(root).value,                // No sources
      // moduleDeps(scalaDist).value,           // No sources
      moduleDeps(scaladoc).value,
      moduleDeps(scalap).value,
      moduleDeps(testP).value)
  }

  def moduleDep(name: String, jars: Seq[File]) = {
    val entries = jars.map(f => s"""        <root url="jar://${f.toURI.getRawPath}!/" />""").mkString("\n")
    s"""|    <library name="${name}-deps">
        |      <CLASSES>
        |$entries
        |      </CLASSES>
        |      <JAVADOC />
        |      <SOURCES />
        |    </library>""".stripMargin
  }

  def starrDep(jars: Seq[File]) = {
    val entries = jars.map(f => s"""          <root url="file://${f.toURI.getRawPath}" />""").mkString("\n")
    s"""|    <library name="starr" type="Scala">
        |      <properties>
        |        <option name="languageLevel" value="Scala_2_12" />
        |        <compiler-classpath>
        |$entries
        |        </compiler-classpath>
        |      </properties>
        |      <CLASSES />
        |      <JAVADOC />
        |      <SOURCES />
        |    </library>""".stripMargin
  }

  def replaceLibrary(data: Node, libName: String, libType: Option[String], newContent: String) = {
    object rule extends RewriteRule {
      var transformed = false
      def checkAttrs(attrs: MetaData) = {
        def check(key: String, expected: String) = {
          val a = attrs(key)
          a != null && a.text == expected
        }
        check("name", libName) && libType.forall(tp => check("type", tp))
      }

      override def transform(n: Node): Seq[Node] = n match {
        case e @ Elem(_, "library", attrs, _, _, _*) if checkAttrs(attrs) =>
          transformed = true
          XML.loadString(newContent)
        case other =>
          other
      }
    }
    object trans extends RuleTransformer(rule)
    val r = trans(data)
    if (!rule.transformed) sys.error(s"Replacing library classpath for $libName failed, no existing library found.")
    r
  }

  val ipr = (baseDirectory in ThisBuild).value / "src/intellij/scala.ipr"

  var continue = false
  if (!ipr.exists) {
    scala.Console.print(s"Could not find src/intellij/scala.ipr. Create new project files from src/intellij/*.SAMPLE (y/N)? ")
    if (scala.Console.readLine() == "y") {
      intellijCreateFromSample((baseDirectory in ThisBuild).value)
      continue = true
    }
  } else {
    scala.Console.print("Update library classpaths in the current src/intellij/scala.ipr (y/N)? ")
    continue = scala.Console.readLine() == "y"
  }
  if (continue) {
    s.log.info("Updating library classpaths in src/intellij/scala.ipr.")
    val content = XML.loadFile(ipr)

    val newStarr = replaceLibrary(content, "starr", Some("Scala"), starrDep((scalaInstance in LocalProject("compiler")).value.jars))
    val newModules = modules.foldLeft(newStarr)({
      case (res, (modName, jars)) =>
        if (jars.isEmpty) res // modules without dependencies
        else replaceLibrary(res, s"$modName-deps", None, moduleDep(modName, jars))
    })

    XML.save(ipr.getAbsolutePath, newModules)
  } else {
    s.log.info("Aborting.")
  }
}

lazy val intellijFromSample = taskKey[Unit]("Create fresh IntelliJ project files from src/intellij/*.SAMPLE.")

intellijFromSample := {
  val s = streams.value
  scala.Console.print(s"Create new project files from src/intellij/*.SAMPLE (y/N)? ")
  if (scala.Console.readLine() == "y")
    intellijCreateFromSample((baseDirectory in ThisBuild).value)
  else
    s.log.info("Aborting.")
}

def intellijCreateFromSample(basedir: File): Unit = {
  val files = basedir / "src/intellij" * "*.SAMPLE"
  val copies = files.get.map(f => (f, new File(f.getAbsolutePath.stripSuffix(".SAMPLE"))))
  IO.copy(copies, overwrite = true)
}

lazy val intellijToSample = taskKey[Unit]("Update src/intellij/*.SAMPLE using the current IntelliJ project files.")

intellijToSample := {
  val s = streams.value
  scala.Console.print(s"Update src/intellij/*.SAMPLE using the current IntelliJ project files (y/N)? ")
  if (scala.Console.readLine() == "y") {
    val basedir = (baseDirectory in ThisBuild).value
    val existing = basedir / "src/intellij" * "*.SAMPLE"
    IO.delete(existing.get)
    val current = basedir / "src/intellij" * ("*.iml" || "*.ipr")
    val copies = current.get.map(f => (f, new File(f.getAbsolutePath + ".SAMPLE")))
    IO.copy(copies)
  } else
    s.log.info("Aborting.")
}<|MERGE_RESOLUTION|>--- conflicted
+++ resolved
@@ -349,8 +349,6 @@
       "/project/packaging" -> <packaging>jar</packaging>
     )
   )
-  // Remove the dependency on "forkjoin" from the POM because it is included in the JAR:
-  .settings(removePomDependencies(("org.scala-lang", "forkjoin")): _*)
   .settings(filterDocSources("*.scala" -- (regexFileFilter(".*/runtime/.*\\$\\.scala") ||
                                            regexFileFilter(".*/runtime/ScalaRunTime\\.scala") ||
                                            regexFileFilter(".*/runtime/StringAdd\\.scala"))): _*)
@@ -753,32 +751,6 @@
     .settings(generatePropertiesFileSettings: _*)
 }
 
-<<<<<<< HEAD
-=======
-/**
- * Configuration for subprojects that are forks of some Java projects
- * we depend on. At the moment there's just forkjoin.
- *
- * We do not publish artifacts for those projects but we package their
- * binaries in a jar of other project (compiler or library).
- *
- * For that reason we disable docs generation, packaging and publishing.
- */
-def configureAsForkOfJavaProject(project: Project): Project = {
-  val base = file(".") / "src" / project.id
-  (project in base)
-    .settings(commonSettings: _*)
-    .settings(disableDocs: _*)
-    .settings(disablePublishing: _*)
-    .settings(
-      sourceDirectory in Compile := baseDirectory.value,
-      javaSource in Compile := (sourceDirectory in Compile).value,
-      sources in Compile in doc := Seq.empty,
-      classDirectory in Compile := buildDirectory.value / "libs/classes" / thisProject.value.id
-    )
-}
-
->>>>>>> d06ce96a
 lazy val buildDirectory = settingKey[File]("The directory where all build products go. By default ./build")
 lazy val mkBin = taskKey[Seq[File]]("Generate shell script (bash or Windows batch).")
 lazy val mkQuick = taskKey[Unit]("Generate a full build, including scripts, in build/quick")
