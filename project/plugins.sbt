--- conflicted
+++ resolved
@@ -19,8 +19,4 @@
 
 buildInfoPackage := "scalabuild"
 
-<<<<<<< HEAD
-libraryDependencies += "com.typesafe" %% "mima-reporter" % "0.1.11"
-=======
-libraryDependencies += "com.typesafe" %% "mima-reporter" % "0.1.12"
->>>>>>> 264cc5f2
+libraryDependencies += "com.typesafe" %% "mima-reporter" % "0.1.12"